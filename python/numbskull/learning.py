from __future__ import print_function
import numba
from numba import jit
import numpy as np
import math
import random
from inference import draw_sample, eval_factor

@jit(nopython=True,cache=True,nogil=True)
def learnthread(shardID, nshards, step, var_copy, weight_copy, weight, variable, factor, fstart, fmap, vstart, vmap, equalPred, Z, count, var_value, weight_value):
<<<<<<< HEAD

    # Identify start and end variable
    nvar  = variable.shape[0]
    start = ((nvar / nshards) + 1) * shardID
    end   = min(((nvar / nshards) +1) * (shardID + 1), nvar)

    for var_samp in range(start,end):
        sample_and_sgd(var_samp, step, var_copy, weight_copy, weight, variable, factor, fstart, fmap, vstart, vmap, equalPred, Z, count, var_value, weight_value)
=======
	
	# Identify start and end variable
	nvar  = variable.shape[0]
        start = ((nvar / nshards) + 1) * shardID
        end   = min(((nvar / nshards) +1) * (shardID + 1), nvar)
	
        for var_samp in range(start,end):
		if variable[var_samp]["isEvidence"] == 2:
			pass
		else:
        		sample_and_sgd(var_samp, step, var_copy, weight_copy, weight, variable, factor, fstart, fmap, vstart, vmap, equalPred, Z, count, var_value, weight_value)
>>>>>>> 14474ee2



@jit(nopython=True,cache=True,nogil=True)
def sample_and_sgd(var_samp, step, var_copy, weight_copy, weight, variable, factor, fstart, fmap, vstart, vmap, equalPred, Z, count, var_value, weight_value):
<<<<<<< HEAD
    # TODO: return none or sampled var?

    # TODO: return if is observation
    if (variable[var_samp]["isEvidence"] == 2):
        return

    var_value[var_copy][var_samp] = draw_sample(var_samp, var_copy, weight_copy, weight, variable, factor, fstart, fmap, vstart, vmap, equalPred, Z, count, var_value, weight_value)

    # TODO: set initialValue
    # TODO: if isevidence or learn_non_evidence
    if variable[var_samp]["isEvidence"] == 1:
        for i in range(vstart[var_samp], vstart[var_samp + 1]):
            factor_id = vmap[i]
            weight_id = factor[factor_id]["weightId"]

            if not weight[weight_id]["isFixed"]:
                # TODO: save time by checking if initialValue and value are equal first?
                p0 = eval_factor(factor_id, var_samp, variable[var_samp]["initialValue"], var_copy, weight, variable, factor, fstart, fmap, vstart, vmap, equalPred, Z, count, var_value, weight_value)
                p1 = eval_factor(factor_id, var_samp, var_value[var_copy][var_samp], var_copy, weight, variable, factor, fstart, fmap, vstart, vmap, equalPred, Z, count, var_value, weight_value)
                weight_value[weight_copy][weight_id] += step * (p0 - p1)
=======
        # TODO: return none or sampled var?
        # TODO: return if is observation
        var_value[var_copy][var_samp] = draw_sample(var_samp, var_copy, weight_copy, weight, variable, factor, fstart, fmap, vstart, vmap, equalPred, Z, count, var_value, weight_value)

        # TODO: set initialValue
        # TODO: if isevidence or learn_non_evidence
        if variable[var_samp]["isEvidence"] == 1:
            for i in range(vstart[var_samp], vstart[var_samp + 1]):
                factor_id = vmap[i]
                weight_id = factor[factor_id]["weightId"]

                if not weight[weight_id]["isFixed"]:
                    # TODO: save time by checking if initialValue and value are equal first?
                    p0 = eval_factor(factor_id, var_samp, variable[var_samp]["initialValue"], var_copy, weight, variable, factor, fstart, fmap, vstart, vmap, equalPred, Z, count, var_value, weight_value)
                    p1 = eval_factor(factor_id, var_samp, var_value[var_copy][var_samp], var_copy, weight, variable, factor, fstart, fmap, vstart, vmap, equalPred, Z, count, var_value, weight_value)
                    weight_value[weight_copy][weight_id] += step * (p0 - p1)
>>>>>>> 14474ee2
<|MERGE_RESOLUTION|>--- conflicted
+++ resolved
@@ -8,69 +8,32 @@
 
 @jit(nopython=True,cache=True,nogil=True)
 def learnthread(shardID, nshards, step, var_copy, weight_copy, weight, variable, factor, fstart, fmap, vstart, vmap, equalPred, Z, count, var_value, weight_value):
-<<<<<<< HEAD
-
     # Identify start and end variable
     nvar  = variable.shape[0]
     start = ((nvar / nshards) + 1) * shardID
     end   = min(((nvar / nshards) +1) * (shardID + 1), nvar)
 
     for var_samp in range(start,end):
-        sample_and_sgd(var_samp, step, var_copy, weight_copy, weight, variable, factor, fstart, fmap, vstart, vmap, equalPred, Z, count, var_value, weight_value)
-=======
-	
-	# Identify start and end variable
-	nvar  = variable.shape[0]
-        start = ((nvar / nshards) + 1) * shardID
-        end   = min(((nvar / nshards) +1) * (shardID + 1), nvar)
-	
-        for var_samp in range(start,end):
-		if variable[var_samp]["isEvidence"] == 2:
-			pass
-		else:
-        		sample_and_sgd(var_samp, step, var_copy, weight_copy, weight, variable, factor, fstart, fmap, vstart, vmap, equalPred, Z, count, var_value, weight_value)
->>>>>>> 14474ee2
-
-
+        if variable[var_samp]["isEvidence"] == 2:
+            pass
+        else:
+            sample_and_sgd(var_samp, step, var_copy, weight_copy, weight, variable, factor, fstart, fmap, vstart, vmap, equalPred, Z, count, var_value, weight_value)
 
 @jit(nopython=True,cache=True,nogil=True)
 def sample_and_sgd(var_samp, step, var_copy, weight_copy, weight, variable, factor, fstart, fmap, vstart, vmap, equalPred, Z, count, var_value, weight_value):
-<<<<<<< HEAD
     # TODO: return none or sampled var?
-
     # TODO: return if is observation
-    if (variable[var_samp]["isEvidence"] == 2):
-        return
-
     var_value[var_copy][var_samp] = draw_sample(var_samp, var_copy, weight_copy, weight, variable, factor, fstart, fmap, vstart, vmap, equalPred, Z, count, var_value, weight_value)
-
+    
     # TODO: set initialValue
     # TODO: if isevidence or learn_non_evidence
     if variable[var_samp]["isEvidence"] == 1:
         for i in range(vstart[var_samp], vstart[var_samp + 1]):
             factor_id = vmap[i]
             weight_id = factor[factor_id]["weightId"]
-
+    
             if not weight[weight_id]["isFixed"]:
                 # TODO: save time by checking if initialValue and value are equal first?
                 p0 = eval_factor(factor_id, var_samp, variable[var_samp]["initialValue"], var_copy, weight, variable, factor, fstart, fmap, vstart, vmap, equalPred, Z, count, var_value, weight_value)
                 p1 = eval_factor(factor_id, var_samp, var_value[var_copy][var_samp], var_copy, weight, variable, factor, fstart, fmap, vstart, vmap, equalPred, Z, count, var_value, weight_value)
                 weight_value[weight_copy][weight_id] += step * (p0 - p1)
-=======
-        # TODO: return none or sampled var?
-        # TODO: return if is observation
-        var_value[var_copy][var_samp] = draw_sample(var_samp, var_copy, weight_copy, weight, variable, factor, fstart, fmap, vstart, vmap, equalPred, Z, count, var_value, weight_value)
-
-        # TODO: set initialValue
-        # TODO: if isevidence or learn_non_evidence
-        if variable[var_samp]["isEvidence"] == 1:
-            for i in range(vstart[var_samp], vstart[var_samp + 1]):
-                factor_id = vmap[i]
-                weight_id = factor[factor_id]["weightId"]
-
-                if not weight[weight_id]["isFixed"]:
-                    # TODO: save time by checking if initialValue and value are equal first?
-                    p0 = eval_factor(factor_id, var_samp, variable[var_samp]["initialValue"], var_copy, weight, variable, factor, fstart, fmap, vstart, vmap, equalPred, Z, count, var_value, weight_value)
-                    p1 = eval_factor(factor_id, var_samp, var_value[var_copy][var_samp], var_copy, weight, variable, factor, fstart, fmap, vstart, vmap, equalPred, Z, count, var_value, weight_value)
-                    weight_value[weight_copy][weight_id] += step * (p0 - p1)
->>>>>>> 14474ee2
