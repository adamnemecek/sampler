#include "app/gibbs/single_thread_sampler.h"

namespace dd{

<<<<<<< HEAD

  SingleThreadSampler::SingleThreadSampler(FactorGraph * _p_fg) :
      p_fg (_p_fg), p_rand_obj_buf(new double){
      p_rand_seed[0] = rand();
      p_rand_seed[1] = rand();
      p_rand_seed[2] = rand();
    }
=======
  SingleThreadSampler::SingleThreadSampler(FactorGraph * _p_fg, bool sample_evidence,
    bool burn_in, bool learn_non_evidence) :
    p_fg (_p_fg), p_rand_obj_buf(new double), sample_evidence(sample_evidence),
    burn_in(burn_in), learn_non_evidence(learn_non_evidence) {
    p_rand_seed[0] = rand();
    p_rand_seed[1] = rand();
    p_rand_seed[2] = rand();
  }
>>>>>>> 446fe3e4

  void SingleThreadSampler::sample(const int & i_sharding, const int & n_sharding){
    long nvar = p_fg->n_var;
    // calculates the start and end id in this partition
    long start = ((long)(nvar/n_sharding)+1) * i_sharding;
    long end = ((long)(nvar/n_sharding)+1) * (i_sharding+1);
    end = end > nvar ? nvar : end;

    // sample each variable in the partition
    for(long i=start; i<end; i++){
      this->sample_single_variable(i, p_fg->is_inc);
    }
  }

  void SingleThreadSampler::sample_sgd(const int & i_sharding, const int & n_sharding){
    long nvar = p_fg->n_var;
    long start = ((long)(nvar/n_sharding)+1) * i_sharding;
    long end = ((long)(nvar/n_sharding)+1) * (i_sharding+1);
    end = end > nvar ? nvar : end;
    for(long i=start; i<end; i++){
      this->sample_sgd_single_variable(i);
    }
  }

  void SingleThreadSampler::sample_sgd_single_variable(long vid){

    // stochastic gradient ascent 
    // gradient of weight = E[f|D] - E[f], where D is evidence variables, 
    // f is the factor function, E[] is expectation. Expectation is calculated
    // using a sample of the variable.
    
    Variable & variable = p_fg->variables[vid];

<<<<<<< HEAD
    if (variable.is_evid == false) return;
=======
    if (!learn_non_evidence && !variable.is_evid) return;
>>>>>>> 446fe3e4

    if(variable.domain_type == DTYPE_BOOLEAN){ // boolean

        // sample the variable with evidence unchanged
        if(variable.is_evid == false){
          // calculate the potential if the variable is positive or negative
          potential_pos = p_fg->template potential<false>(variable, 1);
          potential_neg = p_fg->template potential<false>(variable, 0);
          *this->p_rand_obj_buf = erand48(this->p_rand_seed);

          // sample the variable
          // flip a coin with probability 
          // (exp(potential_pos) + exp(potential_neg)) / exp(potential_neg)
          // = exp(potential_pos - potential_neg) + 1

          if((*this->p_rand_obj_buf) * (1.0 + exp(potential_neg-potential_pos)) < 1.0){
            p_fg->update_evid(variable, 1.0);
          }else{
            p_fg->update_evid(variable, 0.0);
          }
        }

        // sample the variable regardless of whether it's evidence
        potential_pos_freeevid = p_fg->template potential<true>(variable, 1);
        potential_neg_freeevid = p_fg->template potential<true>(variable, 0);

        *this->p_rand_obj_buf = erand48(this->p_rand_seed);
        if((*this->p_rand_obj_buf) * (1.0 + exp(potential_neg_freeevid-potential_pos_freeevid)) < 1.0){
          p_fg->template update<true>(variable, 1.0);
        }else{
          p_fg->template update<true>(variable, 0.0);
        }

        this->p_fg->update_weight(variable);
        
    }else if(variable.domain_type == DTYPE_MULTINOMIAL){ // multinomial

      // varlen_potential_buffer contains potential for each proposals
      while(variable.upper_bound >= varlen_potential_buffer.size()){
        varlen_potential_buffer.push_back(0.0);
      }

      if(variable.is_evid == false){
        sum = -100000.0;
        acc = 0.0;
        multi_proposal = -1;
        
        // calculate potential for each proposal
        for(int propose=variable.lower_bound;propose <= variable.upper_bound; propose++){
          varlen_potential_buffer[propose] = p_fg->template potential<false>(variable, propose);
          sum = logadd(sum, varlen_potential_buffer[propose]);
        }

        // flip a coin
        *this->p_rand_obj_buf = erand48(this->p_rand_seed);
        for(int propose=variable.lower_bound;propose <= variable.upper_bound; propose++){
          acc += exp(varlen_potential_buffer[propose]-sum);
          if(*this->p_rand_obj_buf <= acc){
            multi_proposal = propose;
            break;
          }
        }
        assert(multi_proposal != -1);
        p_fg->update_evid(variable, multi_proposal);
      }

      sum = -100000.0;
      acc = 0.0;
      multi_proposal = -1;
      for(int propose=variable.lower_bound;propose <= variable.upper_bound; propose++){
        varlen_potential_buffer[propose] = p_fg->template potential<true>(variable, propose);
        sum = logadd(sum, varlen_potential_buffer[propose]);
      }

      *this->p_rand_obj_buf = erand48(this->p_rand_seed);
      for(int propose=variable.lower_bound; propose <= variable.upper_bound; propose++){
        acc += exp(varlen_potential_buffer[propose]-sum);
        if(*this->p_rand_obj_buf <= acc){
          multi_proposal = propose;
          break;
        }
      }
      assert(multi_proposal != -1);
      p_fg->template update<true>(variable, multi_proposal);

      this->p_fg->update_weight(variable);

    }else{
      //std::cout << "~~~~~~~~~" << std::endl;
      std::cerr << "[ERROR] Only Boolean and Multinomial variables are supported now!" << std::endl;
      assert(false);
      return;
    } // end if for variable types 
  }


  void SingleThreadSampler::sample_single_variable(long vid, bool is_inc){

    // this function uses the same sampling technique as in sample_sgd_single_variable

    Variable & variable = this->p_fg->variables[vid];

    if(is_inc){
      if(variable.domain_type == DTYPE_BOOLEAN){

<<<<<<< HEAD
        if(variable.is_evid == false){
=======
      if(variable.is_evid == false || sample_evidence){
>>>>>>> 446fe3e4

          int newvalue = variable.next_sample;
          //std::cout << newvalue << std::endl;
          int oldvalue = p_fg->infrs->assignments_evid[vid];

          //if(newvalue == oldvalue){
            //p_fg->template update<false>(variable, newvalue);
            //std::cout << "/" << std::endl;
            // accept
          //}else{
          
          potential_pos = p_fg->template potential<false>(variable, newvalue); // flip
          potential_neg = p_fg->template potential<false>(variable, oldvalue); // not flip
          //std::cout << vid << " -> " << newvalue << "(" << potential_pos << ")" 
          //      << "    " << oldvalue << "(" << potential_neg << ")" << std::endl;
          *this->p_rand_obj_buf = erand48(this->p_rand_seed);
          float r = (*this->p_rand_obj_buf);
          float prob = exp(potential_pos-potential_neg);
          //std::cout << r << "  " << prob << std::endl;

          if(r < prob){
            p_fg->template update<false>(variable, newvalue);
          }else{
            p_fg->template update<false>(variable, oldvalue);
            //std::cout << "~" << std::endl;
          }
          //}

<<<<<<< HEAD
=======
        *this->p_rand_obj_buf = erand48(this->p_rand_seed);
        if((*this->p_rand_obj_buf) * (1.0 + exp(potential_neg-potential_pos)) < 1.0){
          if (burn_in) {
            p_fg->update_evid(variable, 1.0);
          } else {
            p_fg->template update<false>(variable, 1.0);
          }
        }else{
          if (burn_in) {
            p_fg->update_evid(variable, 0.0);
          } else {
            p_fg->template update<false>(variable, 0.0);
          }
>>>>>>> 446fe3e4
        }

      }else{
        std::cout << "INC DOES NOT SUPPORT BOOLEAN" << std::endl;
      }
    }else{

      if(variable.domain_type == DTYPE_BOOLEAN){

        if(variable.is_evid == false){

          potential_pos = p_fg->template potential<false>(variable, 1);
          potential_neg = p_fg->template potential<false>(variable, 0);

          *this->p_rand_obj_buf = erand48(this->p_rand_seed);
          if((*this->p_rand_obj_buf) * (1.0 + exp(potential_neg-potential_pos)) < 1.0){
            p_fg->template update<false>(variable, 1.0);
          }else{
            p_fg->template update<false>(variable, 0.0);
          }

<<<<<<< HEAD
=======
      if(variable.is_evid == false || sample_evidence){
        sum = -100000.0;
        acc = 0.0;
        multi_proposal = -1;
        for(int propose=variable.lower_bound;propose <= variable.upper_bound; propose++){
          varlen_potential_buffer[propose] = p_fg->template potential<false>(variable, propose);
          sum = logadd(sum, varlen_potential_buffer[propose]);
>>>>>>> 446fe3e4
        }

      }else if(variable.domain_type == DTYPE_MULTINOMIAL){

        while(variable.upper_bound >= varlen_potential_buffer.size()){
          varlen_potential_buffer.push_back(0.0);
        }

        if(variable.is_evid == false){
          sum = -100000.0;
          acc = 0.0;
          multi_proposal = -1;
          for(int propose=variable.lower_bound;propose <= variable.upper_bound; propose++){
            varlen_potential_buffer[propose] = p_fg->template potential<false>(variable, propose);
            sum = logadd(sum, varlen_potential_buffer[propose]);
          }

          *this->p_rand_obj_buf = erand48(this->p_rand_seed);
          for(int propose=variable.lower_bound;propose <= variable.upper_bound; propose++){
            acc += exp(varlen_potential_buffer[propose]-sum);
            if(*this->p_rand_obj_buf <= acc){
              multi_proposal = propose;
              break;
            }
          }
          assert(multi_proposal != -1);
          p_fg->template update<false>(variable, multi_proposal);
        }

      }else{
        std::cerr << "[ERROR] Only Boolean and Multinomial variables are supported now!" << std::endl;
        assert(false);
        return;
      }
    }



  }


}<|MERGE_RESOLUTION|>--- conflicted
+++ resolved
@@ -2,15 +2,6 @@
 
 namespace dd{
 
-<<<<<<< HEAD
-
-  SingleThreadSampler::SingleThreadSampler(FactorGraph * _p_fg) :
-      p_fg (_p_fg), p_rand_obj_buf(new double){
-      p_rand_seed[0] = rand();
-      p_rand_seed[1] = rand();
-      p_rand_seed[2] = rand();
-    }
-=======
   SingleThreadSampler::SingleThreadSampler(FactorGraph * _p_fg, bool sample_evidence,
     bool burn_in, bool learn_non_evidence) :
     p_fg (_p_fg), p_rand_obj_buf(new double), sample_evidence(sample_evidence),
@@ -19,7 +10,6 @@
     p_rand_seed[1] = rand();
     p_rand_seed[2] = rand();
   }
->>>>>>> 446fe3e4
 
   void SingleThreadSampler::sample(const int & i_sharding, const int & n_sharding){
     long nvar = p_fg->n_var;
@@ -53,11 +43,7 @@
     
     Variable & variable = p_fg->variables[vid];
 
-<<<<<<< HEAD
-    if (variable.is_evid == false) return;
-=======
     if (!learn_non_evidence && !variable.is_evid) return;
->>>>>>> 446fe3e4
 
     if(variable.domain_type == DTYPE_BOOLEAN){ // boolean
 
@@ -163,11 +149,7 @@
     if(is_inc){
       if(variable.domain_type == DTYPE_BOOLEAN){
 
-<<<<<<< HEAD
-        if(variable.is_evid == false){
-=======
       if(variable.is_evid == false || sample_evidence){
->>>>>>> 446fe3e4
 
           int newvalue = variable.next_sample;
           //std::cout << newvalue << std::endl;
@@ -195,23 +177,6 @@
             //std::cout << "~" << std::endl;
           }
           //}
-
-<<<<<<< HEAD
-=======
-        *this->p_rand_obj_buf = erand48(this->p_rand_seed);
-        if((*this->p_rand_obj_buf) * (1.0 + exp(potential_neg-potential_pos)) < 1.0){
-          if (burn_in) {
-            p_fg->update_evid(variable, 1.0);
-          } else {
-            p_fg->template update<false>(variable, 1.0);
-          }
-        }else{
-          if (burn_in) {
-            p_fg->update_evid(variable, 0.0);
-          } else {
-            p_fg->template update<false>(variable, 0.0);
-          }
->>>>>>> 446fe3e4
         }
 
       }else{
@@ -233,16 +198,6 @@
             p_fg->template update<false>(variable, 0.0);
           }
 
-<<<<<<< HEAD
-=======
-      if(variable.is_evid == false || sample_evidence){
-        sum = -100000.0;
-        acc = 0.0;
-        multi_proposal = -1;
-        for(int propose=variable.lower_bound;propose <= variable.upper_bound; propose++){
-          varlen_potential_buffer[propose] = p_fg->template potential<false>(variable, propose);
-          sum = logadd(sum, varlen_potential_buffer[propose]);
->>>>>>> 446fe3e4
         }
 
       }else if(variable.domain_type == DTYPE_MULTINOMIAL){
