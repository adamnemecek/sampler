
#include "io/cmd_parser.h"

namespace dd {

constexpr char DimmWittedVersion[] = "0.01";

// a handy way to get value from MultiArg
template <class T>
static inline T getLastValueOrDefault(TCLAP::MultiArg<T> *arg, T defaultValue) {
  if (arg->getValue().empty()) {
    return defaultValue;
  } else {
    return arg->getValue().back();
  }
}

CmdParser::CmdParser(std::string _app_name, int argc, char **argv) {
  app_name = _app_name;

  if (app_name == "mat" || app_name == "gibbs" || app_name == "inc") {
    cmd_ = new TCLAP::CmdLine("DimmWitted GIBBS", ' ', DimmWittedVersion);

    fg_file_ = new TCLAP::ValueArg<std::string>("m", "fg_meta",
                                                "factor graph metadata file",
                                                false, "", "string", *cmd_);
    variable_file_ = new TCLAP::ValueArg<std::string>(
        "v", "variables", "variables file", false, "", "string", *cmd_);
    factor_file_ = new TCLAP::ValueArg<std::string>(
        "f", "factors", "factors file", false, "", "string", *cmd_);
    edge_file_ = new TCLAP::ValueArg<std::string>("e", "edges", "edges file",
                                                  false, "", "string", *cmd_);
    weight_file_ = new TCLAP::ValueArg<std::string>(
        "w", "weights", "weights file", false, "", "string", *cmd_);
    output_folder_ = new TCLAP::ValueArg<std::string>(
        "o", "outputFile", "Output Folder", false, "", "string", *cmd_);
    domain_file_ = new TCLAP::ValueArg<std::string>(
        "", "domains", "Multinomial domains", false, "", "string", *cmd_);

    original_folder_ = new TCLAP::ValueArg<std::string>(
        "r", "ori_folder", "Folder of original factor graph", false, "",
        "string", *cmd_);
    delta_folder_ = new TCLAP::ValueArg<std::string>(
        "j", "delta_folder", "Folder of delta factor graph", false, "",
        "string", *cmd_);

    graph_snapshot_file_ = new TCLAP::ValueArg<std::string>(
        "", "graph_snapshot_file", "Binary file containing graph snapshot",
        false, "", "string", *cmd_);
    weights_snapshot_file_ = new TCLAP::ValueArg<std::string>(
        "", "weight_snapshot_file",
        "Binary file containing snapshot of weight values", false, "", "string",
        *cmd_);

    n_learning_epoch_ = new TCLAP::MultiArg<int>("l", "n_learning_epoch",
                                                 "Number of Learning Epochs",
                                                 true, "int", *cmd_);
    n_samples_per_learning_epoch_ = new TCLAP::MultiArg<int>(
        "s", "n_samples_per_learning_epoch",
        "Number of Samples per Leraning Epoch", true, "int", *cmd_);
    n_inference_epoch_ = new TCLAP::MultiArg<int>(
        "i", "n_inference_epoch", "Number of Samples for Inference", true,
        "int", *cmd_);
    burn_in_ = new TCLAP::MultiArg<int>("", "burn_in", "Burn-in period", false,
                                        "int", *cmd_);
    n_datacopy_ = new TCLAP::MultiArg<int>("c", "n_datacopy",
                                           "Number of factor graph copies",
                                           false, "int", *cmd_);
    stepsize_ = new TCLAP::MultiArg<double>("a", "alpha", "Stepsize", false,
                                            "double", *cmd_);
    stepsize2_ = new TCLAP::MultiArg<double>("p", "stepsize", "Stepsize", false,
                                             "double", *cmd_);
    decay_ = new TCLAP::MultiArg<double>(
        "d", "diminish", "Decay of stepsize per epoch", false, "double", *cmd_);
    reg_param_ = new TCLAP::MultiArg<double>("b", "reg_param",
                                             "l2 regularization parameter",
                                             false, "double", *cmd_);
    regularization_ = new TCLAP::MultiArg<std::string>(
        "", "regularization", "Regularization (l1 or l2)", false, "string",
        *cmd_);

    use_snapshot_ = new TCLAP::MultiSwitchArg(
        "u", "use_snapshot",
        "resume computation from snapshotted graph and weights", *cmd_);
    quiet_ = new TCLAP::MultiSwitchArg("q", "quiet", "quiet output", *cmd_);
    sample_evidence_ = new TCLAP::MultiSwitchArg(
        "", "sample_evidence", "also sample evidence variables in inference",
        *cmd_);
    learn_non_evidence_ = new TCLAP::MultiSwitchArg(
        "", "learn_non_evidence", "sample non-evidence variables in learning",
        *cmd_);

    cmd_->parse(argc, argv);

    fg_file = fg_file_->getValue();
    variable_file = variable_file_->getValue();
    factor_file = factor_file_->getValue();
    edge_file = edge_file_->getValue();
    weight_file = weight_file_->getValue();
    output_folder = output_folder_->getValue();
    domain_file = domain_file_->getValue();

    delta_folder = delta_folder_->getValue();
    original_folder = original_folder_->getValue();

    n_learning_epoch = getLastValueOrDefault(n_learning_epoch_, -1);
    n_samples_per_learning_epoch =
        getLastValueOrDefault(n_samples_per_learning_epoch_, -1);
    n_inference_epoch = getLastValueOrDefault(n_inference_epoch_, -1);
    n_datacopy = getLastValueOrDefault(n_datacopy_, 0);
    burn_in = getLastValueOrDefault(burn_in_, 0);
    stepsize = getLastValueOrDefault(stepsize_, 0.01);
    stepsize2 = getLastValueOrDefault(stepsize2_, 0.01);
    decay = getLastValueOrDefault(decay_, 0.95);
    reg_param = getLastValueOrDefault(reg_param_, 0.01);
    regularization = getLastValueOrDefault(regularization_, std::string("l2"));

    should_be_quiet = quiet_->getValue() > 0;
    should_sample_evidence = sample_evidence_->getValue() > 0;
    should_learn_non_evidence = learn_non_evidence_->getValue() > 0;

  } else if (app_name == "bin2text") {
    cmd_ = new TCLAP::CmdLine("DimmWitted bin2text", ' ', DimmWittedVersion);

    fg_file_ = new TCLAP::ValueArg<std::string>("m", "fg_meta",
                                                "factor graph metadata file",
                                                false, "", "string", *cmd_);
    variable_file_ = new TCLAP::ValueArg<std::string>(
        "v", "variables", "variables file", false, "", "string", *cmd_);
    factor_file_ = new TCLAP::ValueArg<std::string>(
        "f", "factors", "factors file", false, "", "string", *cmd_);
    weight_file_ = new TCLAP::ValueArg<std::string>(
        "w", "weights", "weights file", false, "", "string", *cmd_);
    output_folder_ = new TCLAP::ValueArg<std::string>(
        "o", "outputFile", "Output Folder", false, "", "string", *cmd_);
    domain_file_ = new TCLAP::ValueArg<std::string>(
        "", "domains", "Multinomial domains", false, "", "string", *cmd_);

    cmd_->parse(argc, argv);

    fg_file = fg_file_->getValue();
    variable_file = variable_file_->getValue();
    factor_file = factor_file_->getValue();
    weight_file = weight_file_->getValue();
    output_folder = output_folder_->getValue();
    domain_file = domain_file_->getValue();

  } else {
    std::cout << "ERROR: UNKNOWN APP NAME " << app_name << std::endl;
    std::cout << "AVAILABLE APP {gibbs/bin2text/mat/inc}" << app_name
              << std::endl;
    assert(false);
  }
}
<<<<<<< HEAD

// a handy way to get value from MultiArg
template <class T>
static inline T getLastValueOrDefault(TCLAP::MultiArg<T> *arg, T defaultValue) {
  if (arg->getValue().empty()) {
    return defaultValue;
  } else {
    return arg->getValue().back();
  }
}

void CmdParser::parse(int argc, char **argv) {
  cmd_->parse(argc, argv);

  fg_file = fg_file_->getValue();
  variable_file = variable_file_->getValue();
  factor_file = factor_file_->getValue();
  edge_file = edge_file_->getValue();
  weight_file = weight_file_->getValue();
  output_folder = output_folder_->getValue();
  domain_file = domain_file_->getValue();

  delta_folder = delta_folder_->getValue();
  original_folder = original_folder_->getValue();

  graph_snapshot_file = graph_snapshot_file_->getValue();
  weights_snapshot_file = weights_snapshot_file_->getValue();

  n_learning_epoch = getLastValueOrDefault(n_learning_epoch_, -1);
  n_samples_per_learning_epoch =
      getLastValueOrDefault(n_samples_per_learning_epoch_, -1);
  n_inference_epoch = getLastValueOrDefault(n_inference_epoch_, -1);
  n_datacopy = getLastValueOrDefault(n_datacopy_, 0);
  burn_in = getLastValueOrDefault(burn_in_, 0);
  stepsize = getLastValueOrDefault(stepsize_, 0.01);
  stepsize2 = getLastValueOrDefault(stepsize2_, 0.01);
  decay = getLastValueOrDefault(decay_, 0.95);
  reg_param = getLastValueOrDefault(reg_param_, 0.01);
  regularization = getLastValueOrDefault(regularization_, std::string("l2"));

  should_use_snapshot = use_snapshot_->getValue() > 0;
  should_be_quiet = quiet_->getValue() > 0;
  should_sample_evidence = sample_evidence_->getValue() > 0;
  should_learn_non_evidence = learn_non_evidence_->getValue() > 0;
}
=======
>>>>>>> fdf6d3f5
}<|MERGE_RESOLUTION|>--- conflicted
+++ resolved
@@ -115,6 +115,7 @@
     reg_param = getLastValueOrDefault(reg_param_, 0.01);
     regularization = getLastValueOrDefault(regularization_, std::string("l2"));
 
+    should_use_snapshot = use_snapshot_->getValue() > 0;
     should_be_quiet = quiet_->getValue() > 0;
     should_sample_evidence = sample_evidence_->getValue() > 0;
     should_learn_non_evidence = learn_non_evidence_->getValue() > 0;
@@ -152,52 +153,4 @@
     assert(false);
   }
 }
-<<<<<<< HEAD
-
-// a handy way to get value from MultiArg
-template <class T>
-static inline T getLastValueOrDefault(TCLAP::MultiArg<T> *arg, T defaultValue) {
-  if (arg->getValue().empty()) {
-    return defaultValue;
-  } else {
-    return arg->getValue().back();
-  }
-}
-
-void CmdParser::parse(int argc, char **argv) {
-  cmd_->parse(argc, argv);
-
-  fg_file = fg_file_->getValue();
-  variable_file = variable_file_->getValue();
-  factor_file = factor_file_->getValue();
-  edge_file = edge_file_->getValue();
-  weight_file = weight_file_->getValue();
-  output_folder = output_folder_->getValue();
-  domain_file = domain_file_->getValue();
-
-  delta_folder = delta_folder_->getValue();
-  original_folder = original_folder_->getValue();
-
-  graph_snapshot_file = graph_snapshot_file_->getValue();
-  weights_snapshot_file = weights_snapshot_file_->getValue();
-
-  n_learning_epoch = getLastValueOrDefault(n_learning_epoch_, -1);
-  n_samples_per_learning_epoch =
-      getLastValueOrDefault(n_samples_per_learning_epoch_, -1);
-  n_inference_epoch = getLastValueOrDefault(n_inference_epoch_, -1);
-  n_datacopy = getLastValueOrDefault(n_datacopy_, 0);
-  burn_in = getLastValueOrDefault(burn_in_, 0);
-  stepsize = getLastValueOrDefault(stepsize_, 0.01);
-  stepsize2 = getLastValueOrDefault(stepsize2_, 0.01);
-  decay = getLastValueOrDefault(decay_, 0.95);
-  reg_param = getLastValueOrDefault(reg_param_, 0.01);
-  regularization = getLastValueOrDefault(regularization_, std::string("l2"));
-
-  should_use_snapshot = use_snapshot_->getValue() > 0;
-  should_be_quiet = quiet_->getValue() > 0;
-  should_sample_evidence = sample_evidence_->getValue() > 0;
-  should_learn_non_evidence = learn_non_evidence_->getValue() > 0;
-}
-=======
->>>>>>> fdf6d3f5
 }