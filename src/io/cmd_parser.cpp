--- conflicted
+++ resolved
@@ -53,12 +53,9 @@
         cmd->add(*n_datacopy);
         cmd->add(*reg_param);
         cmd->add(*quiet);
-<<<<<<< HEAD
 
         cmd->add(*burn_in);
-=======
         cmd->add(*sample_evidence);
->>>>>>> b721e650
       }else{
         std::cout << "ERROR: UNKNOWN APP NAME " << app_name << std::endl;
         std::cout << "AVAILABLE APP {gibbs}" << app_name << std::endl;
