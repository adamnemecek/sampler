#include <iostream>
#include <fstream>
#include <stdint.h>
#include "binary_parser.h"

// 64-bit big endian to little endian
#define bswap_64(x)                                                            \
  ((((x)&0xff00000000000000ull) >> 56) | (((x)&0x00ff000000000000ull) >> 40) | \
   (((x)&0x0000ff0000000000ull) >> 24) | (((x)&0x000000ff00000000ull) >> 8) |  \
   (((x)&0x00000000ff000000ull) << 8) | (((x)&0x0000000000ff0000ull) << 24) |  \
   (((x)&0x000000000000ff00ull) << 40) | (((x)&0x00000000000000ffull) << 56))

// 16-bit big endian to little endian
#define bswap_16(x) \
  ((unsigned short int)((((x) >> 8) & 0xff) | (((x)&0xff) << 8)))

// Read meta data file, return Meta struct
Meta read_meta(string meta_file) {
  ifstream file;
  file.open(meta_file.c_str());
  string buf;
  Meta meta;
  getline(file, buf, ',');
  meta.num_weights = atoll(buf.c_str());
  getline(file, buf, ',');
  meta.num_variables = atoll(buf.c_str());
  getline(file, buf, ',');
  meta.num_factors = atoll(buf.c_str());
  getline(file, buf, ',');
  meta.num_edges = atoll(buf.c_str());
  getline(file, meta.weights_file, ',');
  getline(file, meta.variables_file, ',');
  getline(file, meta.factors_file, ',');
  getline(file, meta.edges_file, ',');
  file.close();
  return meta;
}

// Read weights and load into factor graph
long long read_weights(string filename, dd::FactorGraph &fg) {
  ifstream file;
  file.open(filename.c_str(), ios::in | ios::binary);
  long long count = 0;
  long long id;
  bool isfixed;
  char padding;
  double initial_value;
  while (file.good()) {
    // read fields
    file.read((char *)&id, 8);
    file.read((char *)&padding, 1);
    if (!file.read((char *)&initial_value, 8)) break;
    // convert endian
    id = bswap_64(id);
    isfixed = padding;
    long long tmp = bswap_64(*(uint64_t *)&initial_value);
    initial_value = *(double *)&tmp;

<<<<<<< HEAD
        // load into factor graph
        fg.weights[id] = dd::Weight(id, initial_value, isfixed);
		fg.c_nweight++;
		count++;
    }
    file.close();
    return count;
=======
    // load into factor graph
    fg.weights[fg.c_nweight] = dd::Weight(id, initial_value, isfixed);
    fg.c_nweight++;
    count++;
  }
  file.close();
  return count;
>>>>>>> 63687ece
}

// Read variables
long long read_variables(string filename, dd::FactorGraph &fg) {
  ifstream file;
  file.open(filename.c_str(), ios::in | ios::binary);
  long long count = 0;
  long long id;
  char isevidence;
  double initial_value;
  short type;
  long long edge_count;
  long long cardinality;
  while (file.good()) {
    // read fields
    file.read((char *)&id, 8);
    file.read((char *)&isevidence, 1);
    file.read((char *)&initial_value, 8);
    file.read((char *)&type, 2);
    file.read((char *)&edge_count, 8);
    if (!file.read((char *)&cardinality, 8)) break;

    // convert endian
    id = bswap_64(id);
    type = bswap_16(type);
    long long tmp = bswap_64(*(uint64_t *)&initial_value);
    initial_value = *(double *)&tmp;
    edge_count = bswap_64(edge_count);
    cardinality = bswap_64(cardinality);

    // printf("----- id=%lli isevidence=%d initial=%f type=%d edge_count=%lli
    // cardinality=%lli\n", id, isevidence, initial_value, type, edge_count,
    // cardinality);

    count++;

    int type_const, upper_bound;
    if (type == 0) {
      type_const = DTYPE_BOOLEAN;
      upper_bound = 1;
    } else if (type == 1) {
      type_const = DTYPE_MULTINOMIAL;
      upper_bound = cardinality - 1;
    } else {
      cerr
          << "[ERROR] Only Boolean and Multinomial variables are supported now!"
          << endl;
      exit(1);
    }
    bool is_evidence = isevidence >= 1;
    bool is_observation = isevidence == 2;
    double init_value = is_evidence ? initial_value : 0;

<<<<<<< HEAD
        fg.variables[id] = dd::Variable(id, type_const, is_evidence, 0, upper_bound,
            init_value, init_value, edge_count, is_observation);
        fg.c_nvar++;
        if (is_evidence) {
            fg.n_evid++;
        } else {
            fg.n_query++;
        }
=======
    fg.variables[fg.c_nvar] =
        dd::Variable(id, type_const, is_evidence, 0, upper_bound, init_value,
                     init_value, edge_count, is_observation);
    fg.c_nvar++;
    if (is_evidence) {
      fg.n_evid++;
    } else {
      fg.n_query++;
>>>>>>> 63687ece
    }
  }
  file.close();

  return count;
}

// Read factors (original mode)
// The format of each line in factor file is: weight_id, type, equal_predicate,
// edge_count, variable_id_1, padding_1, ..., variable_id_k, padding_k
// It is binary format without delimiter.
long long read_factors(string filename, dd::FactorGraph &fg) {
  ifstream file;
  file.open(filename.c_str(), ios::in | ios::binary);
  long long count = 0;
  long long variable_id;
  long long weightid;
  short type;
  long long edge_count;
  long long equal_predicate;
  char padding;
  bool ispositive;
  while (file.good()) {
    file.read((char *)&weightid, 8);
    file.read((char *)&type, 2);
    file.read((char *)&equal_predicate, 8);
    if (!file.read((char *)&edge_count, 8)) break;

    weightid = bswap_64(weightid);
    type = bswap_16(type);
    edge_count = bswap_64(edge_count);
    equal_predicate = bswap_64(equal_predicate);

    count++;
    fg.factors[fg.c_nfactor] =
        dd::Factor(fg.c_nfactor, weightid, type, edge_count);

    for (long long position = 0; position < edge_count; position++) {
      file.read((char *)&variable_id, 8);
      file.read((char *)&padding, 1);
      variable_id = bswap_64(variable_id);
      ispositive = padding;

      // wrong id
      if (variable_id >= fg.n_var || variable_id < 0) {
        assert(false);
      }

      // add variables to factors
      if (fg.variables[variable_id].domain_type == DTYPE_BOOLEAN) {
        fg.factors[fg.c_nfactor].tmp_variables.push_back(dd::VariableInFactor(
            variable_id, fg.variables[variable_id].upper_bound, variable_id,
            position, ispositive));
      } else {
        fg.factors[fg.c_nfactor].tmp_variables.push_back(dd::VariableInFactor(
            variable_id, position, ispositive, equal_predicate));
      }
      fg.variables[variable_id].tmp_factor_ids.push_back(fg.c_nfactor);
    }
    fg.c_nfactor++;
  }
  file.close();
  return count;
}

// Read factors (incremental mode)
// The format of each line in factor file is: factor_id, weight_id, type,
// edge_count
// It is binary format without delimiter.
long long read_factors_inc(string filename, dd::FactorGraph &fg) {
  ifstream file;
  file.open(filename.c_str(), ios::in | ios::binary);
  long long count = 0;
  long long id;
  long long weightid;
  short type;
  long long edge_count;
  while (file.good()) {
    file.read((char *)&id, 8);
    file.read((char *)&weightid, 8);
    file.read((char *)&type, 2);
    if (!file.read((char *)&edge_count, 8)) break;

    id = bswap_64(id);
    weightid = bswap_64(weightid);
    type = bswap_16(type);
    edge_count = bswap_64(edge_count);

    count++;
    fg.factors[fg.c_nfactor] = dd::Factor(id, weightid, type, edge_count);
    fg.c_nfactor++;
  }
  file.close();
  return count;
}

// Read edges (incremental mode)
// The format of each line in factor file is: variable_id, factor_id, position,
// padding
// It is binary format without delimiter.
long long read_edges_inc(string filename, dd::FactorGraph &fg) {
  ifstream file;
  file.open(filename.c_str(), ios::in | ios::binary);
  long long count = 0;
  long long variable_id;
  long long factor_id;
  long long position;
  bool ispositive;
  char padding;
  long long equal_predicate;
  while (file.good()) {
    // read fields
    file.read((char *)&variable_id, 8);
    file.read((char *)&factor_id, 8);
    file.read((char *)&position, 8);
    file.read((char *)&padding, 1);
    if (!file.read((char *)&equal_predicate, 8)) break;

    variable_id = bswap_64(variable_id);
    factor_id = bswap_64(factor_id);
    position = bswap_64(position);
    ispositive = padding;
    equal_predicate = bswap_64(equal_predicate);

    count++;
    // printf("varid=%lli, factorid=%lli, position=%lli, predicate=%lli\n",
    // variable_id, factor_id, position, equal_predicate);

    // wrong id
    if (variable_id >= fg.n_var || variable_id < 0) {
      assert(false);
    }

    if (factor_id >= fg.n_factor || factor_id < 0) {
      std::cout << "wrong fid = " << factor_id << std::endl;
      assert(false);
    }

    // add variables to factors
    if (fg.variables[variable_id].domain_type == DTYPE_BOOLEAN) {
      fg.factors[factor_id].tmp_variables.push_back(dd::VariableInFactor(
          variable_id, fg.variables[variable_id].upper_bound, variable_id,
          position, ispositive));
    } else {
      fg.factors[factor_id].tmp_variables.push_back(dd::VariableInFactor(
          variable_id, position, ispositive, equal_predicate));
    }
    fg.variables[variable_id].tmp_factor_ids.push_back(factor_id);
  }
  file.close();
  return count;
}<|MERGE_RESOLUTION|>--- conflicted
+++ resolved
@@ -56,15 +56,6 @@
     long long tmp = bswap_64(*(uint64_t *)&initial_value);
     initial_value = *(double *)&tmp;
 
-<<<<<<< HEAD
-        // load into factor graph
-        fg.weights[id] = dd::Weight(id, initial_value, isfixed);
-		fg.c_nweight++;
-		count++;
-    }
-    file.close();
-    return count;
-=======
     // load into factor graph
     fg.weights[fg.c_nweight] = dd::Weight(id, initial_value, isfixed);
     fg.c_nweight++;
@@ -72,7 +63,6 @@
   }
   file.close();
   return count;
->>>>>>> 63687ece
 }
 
 // Read variables
@@ -126,16 +116,6 @@
     bool is_observation = isevidence == 2;
     double init_value = is_evidence ? initial_value : 0;
 
-<<<<<<< HEAD
-        fg.variables[id] = dd::Variable(id, type_const, is_evidence, 0, upper_bound,
-            init_value, init_value, edge_count, is_observation);
-        fg.c_nvar++;
-        if (is_evidence) {
-            fg.n_evid++;
-        } else {
-            fg.n_query++;
-        }
-=======
     fg.variables[fg.c_nvar] =
         dd::Variable(id, type_const, is_evidence, 0, upper_bound, init_value,
                      init_value, edge_count, is_observation);
@@ -144,7 +124,6 @@
       fg.n_evid++;
     } else {
       fg.n_query++;
->>>>>>> 63687ece
     }
   }
   file.close();
