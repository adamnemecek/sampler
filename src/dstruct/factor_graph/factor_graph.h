#include "io/cmd_parser.h"
#include "common.h"

#include "dstruct/factor_graph/variable.h"
#include "dstruct/factor_graph/factor.h"
#include "dstruct/factor_graph/weight.h"
#include "dstruct/factor_graph/inference_result.h"

#include <xmmintrin.h>

#ifndef _FACTOR_GRAPH_H_
#define _FACTOR_GRAPH_H_

namespace dd{
  class FactorGraph;
  class CompiledFactorGraph;

  /**
   * Class for a factor graph
   */
  class FactorGraph {
  public:
    // countings for components of factor graph
    long n_var;
    long n_factor;
    long n_weight;
    long n_edge;
    long n_tally;

    long c_nvar;
    long c_nfactor;
    long c_nweight;
    long c_edge;

    // number of evidence variables, query variables
    long n_evid;
    long n_query;

    // learning weight update stepsize (learning rate)
    double stepsize;

    // variables, factors, weights
    RawVariable * const variables;
    RawFactor * const factors;
    Weight * const weights;

    float * old_weight_values;

    // whether the factor graph loading has been finalized
    // see sort_by_id() below
    bool sorted;

    // whether safety check has passed
    // see safety_check() below
    bool safety_check_passed;

    /**
     * Constructs a new factor graph with given number number of variables,
     * factors, weights, and edges
     */
    FactorGraph(long _n_var, long _n_factor, long _n_weight, long _n_edge);

    /**
     * Loads the factor graph using arguments specified from command line
     */
    void load(const CmdParser & cmd, const bool is_quiet, int inc);

    /**
     * Construct the edge-based store of factor graph in compact_factors, etc.
     * Refer to the class member comments for more detail.
     */
    void organize_graph_by_edge();

    void compile(CompiledFactorGraph &cfg);

    /**
     * Checks whether the edge-based store is correct
     */
    void safety_check();

    /**
     * Returns wether the factor graph is usable.
     * A factor graph is usable when gone through safety_check and sort_by_id()
     */
    bool is_usable();
  };

  class CompiledFactorGraph {
  public:
    // FIXME: Ugh, I'm repeating myself!!
    long n_var;
    long n_factor;
    long n_weight;
    long n_edge;
    long n_tally; // FIXME: Doesn't seem that this is being copied in copy_from()

    long c_nvar;
    long c_nfactor;
    long c_nweight;
    long c_edge;

    // number of evidence variables, query variables
    long n_evid;
    long n_query;

    // learning weight update stepsize (learning rate)
    double stepsize;

    bool is_inc;

    Variable * const variables;
    Factor * const factors;

    // For each edge, we store the factor, weight id, factor id, and the variable,
    // in the same index of seperate arrays. The edges are ordered so that the
    // edges for a variable is in a continuous region (sequentially).
    // This allows us to access factors given variables, and access variables
    // given factors faster.
    CompactFactor * const compact_factors;
    int * const compact_factors_weightids;
    long * const factor_ids;
    VariableInFactor * const vifs;

    // pointer to inference result
    InferenceResult * const infrs;

    bool sorted;

    // whether safety check has passed
    // see safety_check() below
    bool safety_check_passed;


    CompiledFactorGraph();

    /* Produces an empty factor graph to be initialized by resume() */
    CompiledFactorGraph(long _n_var, long _n_factor, long _n_weight, long _n_edge);

    /**
     * Copies a compiled factor graph from the given one
     */
    void copy_from(const CompiledFactorGraph * const p_other_fg);

    /*
     * Given a factor and variable assignment, returns corresponding multinomial
     * factor weight id, using proposal value for the variable with id vid.
     * For multinomial weights, for each possible assignment, there is a corresponding
     * indicator function and weight.
     */
    long get_multinomial_weight_id(const VariableValue *assignments, const CompactFactor& fs, long vid, long proposal);

    /**
     * Given a variable, updates the weights associated with the factors that
     * connect to the variable.
     * Used in learning phase, after sampling one variable,
     * update corresponding weights (stochastic gradient descent).
     */
    void update_weight(const Variable & variable);

    /**
     * Returns potential of the given factor
     *
     * does_change_evid = true, use the free assignment. Otherwise, use the
     * evid assignement.
     */
    template<bool does_change_evid>
    inline double potential(const CompactFactor & factor);

    template<bool does_change_evid>
    inline void update(Variable & variable, const double & new_value);

    inline void update_evid(Variable & variable, const double & new_value);

    /**
     * Returns log-linear weighted potential of the all factors for the given
     * variable using the propsal value.
     *
     * does_change_evid = true, use the free assignment. Otherwise, use the
     * evid assignement.
     */
    template<bool does_change_evid>
<<<<<<< HEAD
    inline double potential(const Variable & variable, const double & proposal);
=======
    inline double potential(const Variable & variable, const double & proposal){
      // potential
      double pot = 0.0;  
      // pointer to the first factor the given variable connects to
      // the factors that the given variable connects to are stored in a continuous
      // region of the array
      CompactFactor* const fs = &compact_factors[variable.n_start_i_factors];
      VariableValue* const assignments =
          does_change_evid ? infrs->assignments_free : infrs->assignments_evid;
      switch (variable.domain_type) {
        case DTYPE_BOOLEAN: {
          // the weights, corresponding to the factor with the same index
          const int* const ws =
              &compact_factors_weightids[variable.n_start_i_factors];
          // for all factors that the variable connects to, calculate the
          // weighted potential
          for (long i = 0; i < variable.n_factors; ++i) {
            long wid = ws[i];
            pot += infrs->weight_values[wid] *
                   fs[i].potential(vifs, assignments, variable.id, proposal);
          }
          break;
        }
        case DTYPE_MULTINOMIAL: {
          for (long i = 0; i < variable.n_factors; ++i) {
            // get weight id associated with this factor and variable
            // assignment
            long wid = get_multinomial_weight_id(assignments, fs[i],
                                                 variable.id, proposal);
            pot += infrs->weight_values[wid] *
                   fs[i].potential(vifs, assignments, variable.id, proposal);
          }
          break;
        }
        default:
          abort();
      }
      return pot;
    }

    /**
     * Loads the factor graph using arguments specified from command line
     */
    void load(const CmdParser & cmd, const bool is_quiet, int inc);

    /**
     * Construct the edge-based store of factor graph in compact_factors, etc.
     * Refer to the class member comments for more detail.
     */
    void organize_graph_by_edge();

    /**
     * Checks whether the edge-based store is correct
     */
    void safety_check();

    /**
     * Returns wether the factor graph is usable.
     * A factor graph is usable when gone through safety_check and sort_by_id()
     */
    bool is_usable();
>>>>>>> fdf6d3f5

  };

  /**
   * Updates the free variable assignment for the given variable using new_value
   */
  template<>
  inline void CompiledFactorGraph::update<true>(Variable & variable, const double & new_value){
    infrs->assignments_free[variable.id] = new_value;
  }

  /**
   * Updates the evid assignments for the given variable useing new_value
   */
  inline void CompiledFactorGraph::update_evid(Variable & variable, const double & new_value){
    infrs->assignments_evid[variable.id] = new_value;
  }

  /**
   * Updates the evid assignments for the given variable useing new_value, for inference
   */
  template<>
  inline void CompiledFactorGraph::update<false>(Variable & variable, const double & new_value){
    infrs->assignments_evid[variable.id] = new_value;
    infrs->agg_nsamples[variable.id]  ++ ;
    switch (variable.domain_type) {
        case DTYPE_BOOLEAN:
          infrs->agg_means[variable.id] += new_value;
          break;
        case DTYPE_MULTINOMIAL:
          infrs->multinomial_tallies[variable.n_start_i_tally + variable.get_domain_index((int)new_value)] ++;
          break;
        default:
          abort();
    }
  }

  template<bool does_change_evid>
  inline double CompiledFactorGraph::potential(const CompactFactor & factor) {
    if(does_change_evid == true){
      return factor.potential(vifs, infrs->assignments_free, -1, -1);
    }else{
      return factor.potential(vifs, infrs->assignments_evid, -1, -1);
    }
  }

  template<bool does_change_evid>
  inline double CompiledFactorGraph::potential(const Variable & variable, const double & proposal) {

    // potential
    double pot = 0.0;  
    double tmp;
    // weight id
    long wid = 0;
    // pointer to the first factor the given variable connects to
    // the factors that the given variable connects to are stored in a continuous
    // region of the array
    CompactFactor * const fs = &compact_factors[variable.n_start_i_factors];
    // the weights, corresponding to the factor with the same index
    const int * const ws = &compact_factors_weightids[variable.n_start_i_factors];   
    
    // boolean type
    if (variable.domain_type == DTYPE_BOOLEAN) {   
      // for all factors that the variable connects to, calculate the 
      // weighted potential
      for(long i=0;i<variable.n_factors;i++){
        if(ws[i] == -1){
          continue;
        //  //std::cout << "Skip" << std::endl;
        }
        if(does_change_evid == true){
          tmp = fs[i].potential(
              vifs, infrs->assignments_free, variable.id, proposal);
        }else{
          tmp = fs[i].potential(
              vifs, infrs->assignments_evid, variable.id, proposal);
        }
        pot += infrs->weight_values[ws[i]] * tmp;
      }
    } else if (variable.domain_type == DTYPE_MULTINOMIAL) { // multinomial
      for (long i = 0; i < variable.n_factors; i++) {
        //if(ws[i] == -1){
        //  continue;
        //  //std::cout << "Skip" << std::endl;
        //}
        if(does_change_evid == true) {
          tmp = fs[i].potential(vifs, infrs->assignments_free, variable.id, proposal);
          // get weight id associated with this factor and variable assignment
          wid = get_multinomial_weight_id(infrs->assignments_free, fs[i], variable.id, proposal);
        } else {
          tmp = fs[i].potential(vifs, infrs->assignments_evid, variable.id, proposal);
          wid = get_multinomial_weight_id(infrs->assignments_evid, fs[i], variable.id, proposal);
        }
        pot += infrs->weight_values[wid] * tmp;
      }
    } // end if for variable type
    return pot;
  }

  // sort variable in factor by their position
  bool compare_position(const VariableInFactor& x, const VariableInFactor& y);
}

<<<<<<< HEAD
#endif
=======
#endif
>>>>>>> fdf6d3f5
<|MERGE_RESOLUTION|>--- conflicted
+++ resolved
@@ -179,10 +179,55 @@
      * evid assignement.
      */
     template<bool does_change_evid>
-<<<<<<< HEAD
     inline double potential(const Variable & variable, const double & proposal);
-=======
-    inline double potential(const Variable & variable, const double & proposal){
+
+  };
+
+  /**
+   * Updates the free variable assignment for the given variable using new_value
+   */
+  template<>
+  inline void CompiledFactorGraph::update<true>(Variable & variable, const double & new_value){
+    infrs->assignments_free[variable.id] = new_value;
+  }
+
+  /**
+   * Updates the evid assignments for the given variable useing new_value
+   */
+  inline void CompiledFactorGraph::update_evid(Variable & variable, const double & new_value){
+    infrs->assignments_evid[variable.id] = new_value;
+  }
+
+  /**
+   * Updates the evid assignments for the given variable useing new_value, for inference
+   */
+  template<>
+  inline void CompiledFactorGraph::update<false>(Variable & variable, const double & new_value){
+    infrs->assignments_evid[variable.id] = new_value;
+    infrs->agg_nsamples[variable.id]  ++ ;
+    switch (variable.domain_type) {
+        case DTYPE_BOOLEAN:
+          infrs->agg_means[variable.id] += new_value;
+          break;
+        case DTYPE_MULTINOMIAL:
+          infrs->multinomial_tallies[variable.n_start_i_tally + variable.get_domain_index((int)new_value)] ++;
+          break;
+        default:
+          abort();
+    }
+  }
+
+  template<bool does_change_evid>
+  inline double CompiledFactorGraph::potential(const CompactFactor & factor) {
+    if(does_change_evid == true){
+      return factor.potential(vifs, infrs->assignments_free, -1, -1);
+    }else{
+      return factor.potential(vifs, infrs->assignments_evid, -1, -1);
+    }
+  }
+
+  template<bool does_change_evid>
+  inline double CompiledFactorGraph::potential(const Variable & variable, const double & proposal){
       // potential
       double pot = 0.0;  
       // pointer to the first factor the given variable connects to
@@ -222,133 +267,8 @@
       return pot;
     }
 
-    /**
-     * Loads the factor graph using arguments specified from command line
-     */
-    void load(const CmdParser & cmd, const bool is_quiet, int inc);
-
-    /**
-     * Construct the edge-based store of factor graph in compact_factors, etc.
-     * Refer to the class member comments for more detail.
-     */
-    void organize_graph_by_edge();
-
-    /**
-     * Checks whether the edge-based store is correct
-     */
-    void safety_check();
-
-    /**
-     * Returns wether the factor graph is usable.
-     * A factor graph is usable when gone through safety_check and sort_by_id()
-     */
-    bool is_usable();
->>>>>>> fdf6d3f5
-
-  };
-
-  /**
-   * Updates the free variable assignment for the given variable using new_value
-   */
-  template<>
-  inline void CompiledFactorGraph::update<true>(Variable & variable, const double & new_value){
-    infrs->assignments_free[variable.id] = new_value;
-  }
-
-  /**
-   * Updates the evid assignments for the given variable useing new_value
-   */
-  inline void CompiledFactorGraph::update_evid(Variable & variable, const double & new_value){
-    infrs->assignments_evid[variable.id] = new_value;
-  }
-
-  /**
-   * Updates the evid assignments for the given variable useing new_value, for inference
-   */
-  template<>
-  inline void CompiledFactorGraph::update<false>(Variable & variable, const double & new_value){
-    infrs->assignments_evid[variable.id] = new_value;
-    infrs->agg_nsamples[variable.id]  ++ ;
-    switch (variable.domain_type) {
-        case DTYPE_BOOLEAN:
-          infrs->agg_means[variable.id] += new_value;
-          break;
-        case DTYPE_MULTINOMIAL:
-          infrs->multinomial_tallies[variable.n_start_i_tally + variable.get_domain_index((int)new_value)] ++;
-          break;
-        default:
-          abort();
-    }
-  }
-
-  template<bool does_change_evid>
-  inline double CompiledFactorGraph::potential(const CompactFactor & factor) {
-    if(does_change_evid == true){
-      return factor.potential(vifs, infrs->assignments_free, -1, -1);
-    }else{
-      return factor.potential(vifs, infrs->assignments_evid, -1, -1);
-    }
-  }
-
-  template<bool does_change_evid>
-  inline double CompiledFactorGraph::potential(const Variable & variable, const double & proposal) {
-
-    // potential
-    double pot = 0.0;  
-    double tmp;
-    // weight id
-    long wid = 0;
-    // pointer to the first factor the given variable connects to
-    // the factors that the given variable connects to are stored in a continuous
-    // region of the array
-    CompactFactor * const fs = &compact_factors[variable.n_start_i_factors];
-    // the weights, corresponding to the factor with the same index
-    const int * const ws = &compact_factors_weightids[variable.n_start_i_factors];   
-    
-    // boolean type
-    if (variable.domain_type == DTYPE_BOOLEAN) {   
-      // for all factors that the variable connects to, calculate the 
-      // weighted potential
-      for(long i=0;i<variable.n_factors;i++){
-        if(ws[i] == -1){
-          continue;
-        //  //std::cout << "Skip" << std::endl;
-        }
-        if(does_change_evid == true){
-          tmp = fs[i].potential(
-              vifs, infrs->assignments_free, variable.id, proposal);
-        }else{
-          tmp = fs[i].potential(
-              vifs, infrs->assignments_evid, variable.id, proposal);
-        }
-        pot += infrs->weight_values[ws[i]] * tmp;
-      }
-    } else if (variable.domain_type == DTYPE_MULTINOMIAL) { // multinomial
-      for (long i = 0; i < variable.n_factors; i++) {
-        //if(ws[i] == -1){
-        //  continue;
-        //  //std::cout << "Skip" << std::endl;
-        //}
-        if(does_change_evid == true) {
-          tmp = fs[i].potential(vifs, infrs->assignments_free, variable.id, proposal);
-          // get weight id associated with this factor and variable assignment
-          wid = get_multinomial_weight_id(infrs->assignments_free, fs[i], variable.id, proposal);
-        } else {
-          tmp = fs[i].potential(vifs, infrs->assignments_evid, variable.id, proposal);
-          wid = get_multinomial_weight_id(infrs->assignments_evid, fs[i], variable.id, proposal);
-        }
-        pot += infrs->weight_values[wid] * tmp;
-      }
-    } // end if for variable type
-    return pot;
-  }
-
   // sort variable in factor by their position
   bool compare_position(const VariableInFactor& x, const VariableInFactor& y);
 }
 
-<<<<<<< HEAD
-#endif
-=======
-#endif
->>>>>>> fdf6d3f5
+#endif