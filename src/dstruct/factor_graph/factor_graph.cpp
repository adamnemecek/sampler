#include "dstruct/factor_graph/factor_graph.h"
#include "dstruct/factor_graph/factor.h"
#include "io/binary_parser.h"
#include <iostream>

#include <fstream>

// 64-bit big endian to little endian
#define bswap_64(x)                                                            \
  ((((x)&0xff00000000000000ull) >> 56) | (((x)&0x00ff000000000000ull) >> 40) | \
   (((x)&0x0000ff0000000000ull) >> 24) | (((x)&0x000000ff00000000ull) >> 8) |  \
   (((x)&0x00000000ff000000ull) << 8) | (((x)&0x0000000000ff0000ull) << 24) |  \
   (((x)&0x000000000000ff00ull) << 40) | (((x)&0x00000000000000ffull) << 56))

// sort according to id
template <class T>
class idsorter : public std::binary_function<T, T, bool> {
 public:
  inline bool operator()(const T &left, const T &right) {
    return left.id < right.id;
  }
};

bool dd::FactorGraph::is_usable() {
  return this->sorted && this->safety_check_passed;
}

dd::FactorGraph::FactorGraph(long _n_var, long _n_factor, long _n_weight,
                             long _n_edge)
    : n_var(_n_var),
      n_factor(_n_factor),
      n_weight(_n_weight),
      n_edge(_n_edge),
      c_nvar(0),
      c_nfactor(0),
      c_nweight(0),
      n_evid(0),
      n_query(0),
      variables(new RawVariable[_n_var]),
      factors(new RawFactor[_n_factor]),
      weights(new Weight[_n_weight]),
      old_weight_values(NULL),
      sorted(false),
      safety_check_passed(false) {}

<<<<<<< HEAD
=======
void dd::FactorGraph::copy_from(const FactorGraph *const p_other_fg) {
  // copy each member from the given graph
  memcpy(variables, p_other_fg->variables, sizeof(Variable) * n_var);
  memcpy(factors, p_other_fg->factors, sizeof(Factor) * n_factor);
  memcpy(weights, p_other_fg->weights, sizeof(Weight) * n_weight);
  memcpy(factor_ids, p_other_fg->factor_ids, sizeof(long) * n_edge);
  memcpy(vifs, p_other_fg->vifs, sizeof(VariableInFactor) * n_edge);

  memcpy(compact_factors, p_other_fg->compact_factors,
         sizeof(CompactFactor) * n_edge);
  memcpy(compact_factors_weightids, p_other_fg->compact_factors_weightids,
         sizeof(int) * n_edge);

  if (p_other_fg->old_weight_values != NULL) {
    if (old_weight_values == NULL) {
      old_weight_values = new float[n_weight];
    }
    memcpy(old_weight_values, p_other_fg->old_weight_values,
           sizeof(float) * n_weight);
  }

  c_nvar = p_other_fg->c_nvar;
  c_nfactor = p_other_fg->c_nfactor;
  c_nweight = p_other_fg->c_nweight;
  c_edge = p_other_fg->c_edge;
  sorted = p_other_fg->sorted;
  safety_check_passed = p_other_fg->safety_check_passed;

  infrs->init(variables, weights);
  infrs->ntallies = p_other_fg->infrs->ntallies;
  infrs->multinomial_tallies = new int[p_other_fg->infrs->ntallies];
  for (long i = 0; i < infrs->ntallies; i++) {
    infrs->multinomial_tallies[i] = p_other_fg->infrs->multinomial_tallies[i];
  }
}

long dd::FactorGraph::get_multinomial_weight_id(
    const VariableValue *assignments, const CompactFactor &fs, long vid,
    long proposal) {
  /**
   * The weight ids are aligned in a continuous region according
   * to the numerical order of variable values.
   * For example, for variable assignment indexes i1, ..., ik with cardinality
   * d1, ..., dk
   * The weight index is
   * (...((((0 * d1 + i1) * d2) + i2) * d3 + i3) * d4 + ...) * dk + ik
   */
  long weight_offset = 0;
  // for each variable in the factor
  for (long i = fs.n_start_i_vif; i < fs.n_start_i_vif + fs.n_variables; ++i) {
    const VariableInFactor &vif = vifs[i];
    const Variable &variable = variables[vif.vid];
    weight_offset *= variable.cardinality;
    weight_offset += variable.get_domain_index(
        (vif.vid == vid) ? proposal : (int)assignments[vif.vid]);
  }

  long weight_id = 0;
  switch (fs.func_id) {
    case FUNC_SPARSE_MULTINOMIAL:
      weight_id = factors[fs.id].weight_ids[weight_offset];
      break;
    case FUNC_MULTINOMIAL:
      weight_id = *(compact_factors_weightids + (&fs - compact_factors)) +
                  weight_offset;
      break;
  }
  return weight_id;
}

void dd::FactorGraph::update_weight(const Variable &variable) {
  // corresponding factors and weights in a continous region
  CompactFactor *const fs = compact_factors + variable.n_start_i_factors;
  const int *const ws = compact_factors_weightids + variable.n_start_i_factors;
  // for each factor
  for (long i = 0; i < variable.n_factors; i++) {
    // boolean variable
    switch (variable.domain_type) {
      case DTYPE_BOOLEAN: {
        // only update weight when it is not fixed
        if (infrs->weights_isfixed[ws[i]] == false) {
          // stochastic gradient ascent
          // increment weight with stepsize * gradient of weight
          // gradient of weight = E[f|D] - E[f], where D is evidence variables,
          // f is the factor function, E[] is expectation. Expectation is
          // calculated
          // using a sample of the variable.
          infrs->weight_values[ws[i]] +=
              stepsize * (this->template potential<false>(fs[i]) -
                          this->template potential<true>(fs[i]));
        }
        break;
      }
      case DTYPE_MULTINOMIAL: {
        // two weights need to be updated
        // sample with evidence fixed, I0, with corresponding weight w1
        // sample without evidence unfixed, I1, with corresponding weight w2
        // gradient of wd0 = f(I0) - I(w1==w2)f(I1)
        // gradient of wd1 = I(w1==w2)f(I0) - f(I1)
        long wid1 =
            get_multinomial_weight_id(infrs->assignments_evid, fs[i], -1, -1);
        long wid2 =
            get_multinomial_weight_id(infrs->assignments_free, fs[i], -1, -1);
        int equal = (wid1 == wid2);

        if (infrs->weights_isfixed[wid1] == false) {
          infrs->weight_values[wid1] +=
              stepsize * (this->template potential<false>(fs[i]) -
                          equal * this->template potential<true>(fs[i]));
        }

        if (infrs->weights_isfixed[wid2] == false) {
          infrs->weight_values[wid2] +=
              stepsize * (equal * this->template potential<false>(fs[i]) -
                          this->template potential<true>(fs[i]));
        }
        break;
      }

      default:
        abort();
    }
  }
}

// sort according to id
template <class OBJTOSORT>
class idsorter : public std::binary_function<OBJTOSORT, OBJTOSORT, bool> {
 public:
  inline bool operator()(const OBJTOSORT &left, const OBJTOSORT &right) {
    return left.id < right.id;
  }
};

>>>>>>> fdf6d3f5
// Load factor graph from files
// It contains two different mode: original mode and incremental mode.
// The logic for this function is:
// original:
//   1. read variables
//   2. read weights
//   3. sort variables and weights by id
//   4. read factors
// incremental:
//   1. read variables
//   2. read weights
//   3. sort variables and weights by id
//   4. read factors
//   5. sort factors by id
//   6. read edges
void dd::FactorGraph::load(const CmdParser &cmd, const bool is_quiet, int inc) {
  // get factor graph file names from command line arguments
  std::string filename_edges;
  std::string filename_factors;
  std::string filename_variables;
  std::string filename_weights;
  if (inc) {
    filename_weights = cmd.original_folder + "/graph.weights";
    filename_variables = cmd.original_folder + "/graph.variables";
    filename_factors = cmd.original_folder + "/graph.factors";
    filename_edges = cmd.original_folder + "/graph.edges";
  } else {
    filename_weights = cmd.weight_file;
    filename_variables = cmd.variable_file;
    filename_factors = cmd.factor_file;
  }

  // load variables
  long long n_loaded = read_variables(filename_variables, *this);

  if (cmd.delta_folder != "") {
    std::cout << "Loading delta..." << std::endl;
    std::cout << cmd.delta_folder + "/graph.variables" << std::endl;
    n_loaded += read_variables(cmd.delta_folder + "/graph.variables", *this);
  }
  assert(n_loaded == n_var);
  if (!is_quiet) {
    std::cout << "LOADED VARIABLES: #" << n_loaded << std::endl;
    std::cout << "         N_QUERY: #" << n_query << std::endl;
    std::cout << "         N_EVID : #" << n_evid << std::endl;
  }

  // load weights
  n_loaded = read_weights(filename_weights, *this);
  if (cmd.delta_folder != "") {
    std::cout << "Loading delta..." << std::endl;
    n_loaded += read_weights(cmd.delta_folder + "/graph.weights", *this);
  }
  assert(n_loaded == n_weight);
  if (!is_quiet) {
    std::cout << "LOADED WEIGHTS: #" << n_loaded << std::endl;
  }

  read_domains(cmd.domain_file, *this);

  this->sorted = true;

  // load factors
  if (inc)
    n_loaded = read_factors_inc(filename_factors, *this);
  else
    n_loaded = read_factors(filename_factors, *this);
  if (cmd.delta_folder != "") {
    std::cout << "Loading delta..." << cmd.delta_folder + "/graph.factors"
              << std::endl;
    n_loaded += read_factors_inc(cmd.delta_folder + "/graph.factors", *this);
  }

  assert(n_loaded == n_factor);
  if (!is_quiet) {
    std::cout << "LOADED FACTORS: #" << n_loaded << std::endl;
  }

  if (inc) {
    // sort edges
    // NOTE This is very important, as read_edges assume variables,
    // factors and weights are ordered so that their id is the index
    // where they are stored in the array
    std::sort(&factors[0], &factors[n_factor], idsorter<Factor>());
    // load edges
    n_loaded = read_edges_inc(filename_edges, *this);
    if (cmd.delta_folder != "") {
      std::cout << "Loading delta..." << std::endl;
      n_loaded += read_edges_inc(cmd.delta_folder + "/graph.edges", *this);
    }

    if (!is_quiet) {
      std::cout << "LOADED EDGES: #" << n_loaded << std::endl;
    }
  }

  // load active variables
  std::string active_vars = cmd.original_folder + "/active.variables";
  long long active_id;
  std::ifstream file;
  file.open(active_vars.c_str(), ios::in | ios::binary);
  while (file.good()) {
    if (!file.read((char *)&active_id, 8)) break;
    active_id = bswap_64(active_id);
    this->variables[active_id].isactive = true;
  }

  // a slow, but good enough algorithm for connected components
  /* XXX(IVG) I have no idea what this is. Commenting out for now. */
  /*
  std::string useful_training =
      cmd.original_folder + "/mat_components_hasevids";
  std::ofstream fout2(useful_training.c_str());
  long long component_id = -1;
  for (long long vid = 0; vid < n_var; vid++) {
    const Variable &var = this->variables[vid];
    if (var.component_id != -1) continue;
    component_id++;
    bool isuseful_for_training = false;
    std::vector<long long> vars_to_work_on;
    vars_to_work_on.push_back(vid);
    long long var_to_work_on;
    while (vars_to_work_on.size() != 0) {
      var_to_work_on = vars_to_work_on.back();
      vars_to_work_on.pop_back();
      this->variables[var_to_work_on].component_id = component_id;
      if (this->variables[var_to_work_on].is_evid) {
        isuseful_for_training = true;
      }
      for (long long fid : this->variables[var_to_work_on].tmp_factor_ids) {
        const Factor &factor = this->factors[fid];
        for (const VariableInFactor &next_var : factor.tmp_variables) {
          if (this->variables[next_var.vid].component_id != -1) {
            assert(this->variables[next_var.vid].component_id == component_id);
          } else {
            this->variables[next_var.vid].component_id = component_id;
            vars_to_work_on.push_back(next_var.vid);
          }
        }
      }
    }
    fout2 << component_id << " " << isuseful_for_training << std::endl;
  }
  std::string component_file = cmd.original_folder + "/mat_active_components";
  std::ofstream fout(component_file.c_str());
  for (long long vid = 0; vid < n_var; vid++) {
    const Variable &var = this->variables[vid];
    assert(var.component_id != -1);
    if (var.isactive) {
      fout << var.id << " " << var.component_id << std::endl;
    }
  }
  */

  this->safety_check();
  assert(this->is_usable() == true);

  if (inc == 2) {
    std::cout << "LOADING PREVIOUS WEIGHT..." << std::endl;
    this->old_weight_values = new float[n_weight];
    std::ifstream fin(cmd.original_folder +
                      "/inference_result.out.weights.text");
    long long wid;
    float weight;
    while (fin >> wid >> weight) {
      this->weights[wid].weight = weight;
      this->old_weight_values[wid] = weight;
    }
    fin.close();
  }
}

/**
 * Compiles the factor graph into a format that's more appropriate for
 * inference and learning.
 *
 * Since the original factor graph initializes the new factor graph,
 * it also has to transfer the variable, factor, and weight counts,
 * and other statistics as well.
 */
void dd::FactorGraph::compile(CompiledFactorGraph &cfg) {
  cfg.c_nvar = c_nvar;
  cfg.c_nfactor = c_nfactor;
  cfg.c_nweight = c_nweight;

  cfg.n_evid = n_evid;
  cfg.n_query = n_query;

  cfg.stepsize = stepsize;

  long i_edge = 0;

  /*
   * For each factor, put the variables sorted within each factor in an
   * array.
   */
  for (long i = 0; i < n_factor; i++) {
    RawFactor &rf = factors[i];
    rf.n_start_i_vif = i_edge;

    /*
     * Each factor knows how many variables it has. After sorting the variables
     * within the factor by their position, lay the variables in this factor
     * one after another in the vifs array.
     */
    std::sort(rf.tmp_variables.begin(), rf.tmp_variables.end(),
              dd::compare_position);
    for (const VariableInFactor &vif : rf.tmp_variables) {
      cfg.vifs[i_edge] = vif;
      i_edge++;
    }

    /* Also copy the clean factor without the temp crap */
    Factor f(rf);
    cfg.factors[i] = f;
  }

  i_edge = 0;
  long ntallies = 0;

  /*
   * For each variable, lay the factors sequentially in an array as well.
   */
  for (long i = 0; i < n_var; i++) {
    RawVariable &rv = variables[i];
    // I guess it's only at this point that we're sure tmp_factor_ids won't
    // change since we've fully loaded the graph.
    rv.n_factors = rv.tmp_factor_ids.size();
    rv.n_start_i_factors = i_edge;

    if (rv.domain_type == DTYPE_MULTINOMIAL) {
      rv.n_start_i_tally = ntallies;
      ntallies += rv.cardinality;
    }

    for (const long &fid : rv.tmp_factor_ids) {
      cfg.factor_ids[i_edge] = fid;

      cfg.compact_factors[i_edge].id = factors[fid].id;
      cfg.compact_factors[i_edge].func_id = factors[fid].func_id;
      cfg.compact_factors[i_edge].n_variables = factors[fid].n_variables;
      cfg.compact_factors[i_edge].n_start_i_vif = factors[fid].n_start_i_vif;

      cfg.compact_factors_weightids[i_edge] = factors[fid].weight_id;

      i_edge++;
    }

    /* Also remember to copy the clean variable without the temp crap */
    Variable v(rv);
    cfg.variables[i] = v;
  }

  /* Initialize the InferenceResult array in the end of compilation */
  cfg.infrs->init(cfg.variables, weights);

  /*
   * XXX: Ideally, we don't care about the factor graph anymore at this
   * point, but for consistency, I will update the c_edge variable as well.
   */
  c_edge = i_edge;
  cfg.c_edge = i_edge;
}

dd::CompiledFactorGraph::CompiledFactorGraph(long _n_var, long _n_factor,
                                             long _n_weight, long _n_edge)
    : n_var(_n_var),
      n_factor(_n_factor),
      n_weight(_n_weight),
      n_edge(_n_edge),
      c_nvar(0),
      c_nfactor(0),
      c_nweight(0),
      c_edge(0),
      n_evid(0),
      n_query(0),
      variables(new Variable[_n_var]),
      factors(new Factor[_n_factor]),
      compact_factors(new CompactFactor[_n_edge]),
      compact_factors_weightids(new int[_n_edge]),
      factor_ids(new long[_n_edge]),
      vifs(new VariableInFactor[_n_edge]),
      infrs(new InferenceResult(_n_var, _n_weight)),
      safety_check_passed(false) {}

void dd::CompiledFactorGraph::copy_from(
    const CompiledFactorGraph *const p_other_fg) {
  c_nvar = p_other_fg->c_nvar;
  c_nfactor = p_other_fg->c_nfactor;
  c_nweight = p_other_fg->c_nweight;
  c_edge = p_other_fg->c_edge;

  n_evid = p_other_fg->n_evid;
  n_query = p_other_fg->n_query;

  // copy each member from the given graph
  memcpy(variables, p_other_fg->variables, sizeof(Variable) * n_var);
  memcpy(factors, p_other_fg->factors, sizeof(Factor) * n_factor);

  memcpy(compact_factors, p_other_fg->compact_factors,
         sizeof(CompactFactor) * n_edge);
  memcpy(compact_factors_weightids, p_other_fg->compact_factors_weightids,
         sizeof(int) * n_edge);
  memcpy(factor_ids, p_other_fg->factor_ids, sizeof(long) * n_edge);
  memcpy(vifs, p_other_fg->vifs, sizeof(VariableInFactor) * n_edge);

  sorted = p_other_fg->sorted;
  safety_check_passed = p_other_fg->safety_check_passed;

  infrs->copy_from(*p_other_fg->infrs);
  infrs->ntallies = p_other_fg->infrs->ntallies;
  infrs->multinomial_tallies = new int[p_other_fg->infrs->ntallies];
  for (long i = 0; i < infrs->ntallies; i++) {
    infrs->multinomial_tallies[i] = p_other_fg->infrs->multinomial_tallies[i];
  }
}

long dd::CompiledFactorGraph::get_multinomial_weight_id(
    const VariableValue *assignments, const CompactFactor &fs, long vid,
    long proposal) {
  /**
   * The weight ids are aligned in a continuous region according
   * to the numerical order of variable values.
   * For example, for variable assignment indexes i1, ..., ik with cardinality
   * d1, ..., dk
   * The weight index is
   * (...(((i1 * d2) + i2) * d3 + i3) * d4 + ...) * dk + ik
   */
  long weight_offset = 0;
  // for each variable in the factor
  for (long i = fs.n_start_i_vif; i < fs.n_start_i_vif + fs.n_variables; i++) {
    const VariableInFactor &vif = vifs[i];
    Variable &variable = variables[vif.vid];
    if (vif.vid == vid) {
      weight_offset = weight_offset * variable.cardinality +
                      variable.get_domain_index(proposal);
    } else {
      weight_offset = weight_offset * variable.cardinality +
                      variable.get_domain_index((int)assignments[vif.vid]);
    }
  }

  long weight_id = 0;
  switch (fs.func_id) {
    case FUNC_SPARSE_MULTINOMIAL:
      weight_id = factors[fs.id].weight_ids[weight_offset];
      break;
    case FUNC_MULTINOMIAL:
      weight_id = *(compact_factors_weightids + (&fs - compact_factors)) +
                  weight_offset;
      break;
  }
  return weight_id;
}

void dd::CompiledFactorGraph::update_weight(const Variable &variable) {
  // corresponding factors and weights in a continous region
  CompactFactor *const fs = compact_factors + variable.n_start_i_factors;
  const int *const ws = compact_factors_weightids + variable.n_start_i_factors;

  // for each factor
  for (long i = 0; i < variable.n_factors; i++) {
    // boolean variable
    if (variable.domain_type == DTYPE_BOOLEAN) {
      // only update weight when it is not fixed
      if (infrs->weights_isfixed[ws[i]] == false) {
        // stochastic gradient ascent
        // increment weight with stepsize * gradient of weight
        // gradient of weight = E[f|D] - E[f], where D is evidence variables,
        // f is the factor function, E[] is expectation. Expectation is
        // calculated
        // using a sample of the variable.
        infrs->weight_values[ws[i]] +=
            stepsize * (this->template potential<false>(fs[i]) -
                        this->template potential<true>(fs[i]));
      }
    } else if (variable.domain_type == DTYPE_MULTINOMIAL) {
      // two weights need to be updated
      // sample with evidence fixed, I0, with corresponding weight w1
      // sample without evidence unfixed, I1, with corresponding weight w2
      // gradient of wd0 = f(I0) - I(w1==w2)f(I1)
      // gradient of wd1 = I(w1==w2)f(I0) - f(I1)
      long wid1 =
          get_multinomial_weight_id(infrs->assignments_evid, fs[i], -1, -1);
      long wid2 =
          get_multinomial_weight_id(infrs->assignments_free, fs[i], -1, -1);
      int equal = (wid1 == wid2);

      if (infrs->weights_isfixed[wid1] == false) {
        infrs->weight_values[wid1] +=
            stepsize * (this->template potential<false>(fs[i]) -
                        equal * this->template potential<true>(fs[i]));
      }

      if (infrs->weights_isfixed[wid2] == false) {
        infrs->weight_values[wid2] +=
            stepsize * (equal * this->template potential<false>(fs[i]) -
                        this->template potential<true>(fs[i]));
      }
    }
  }
}

bool dd::compare_position(const VariableInFactor &x,
                          const VariableInFactor &y) {
  return x.n_position < y.n_position;
}

void dd::FactorGraph::safety_check() {
  // check whether variables, factors, and weights are stored
  // in the order of their id
  long s = n_var;
  for (long i = 0; i < s; i++) {
    assert(this->variables[i].id == i);
  }
  s = n_factor;
  for (long i = 0; i < s; i++) {
    assert(this->factors[i].id == i);
  }
  s = n_weight;
  for (long i = 0; i < s; i++) {
    assert(this->weights[i].id == i);
  }
  this->safety_check_passed = true;
}<|MERGE_RESOLUTION|>--- conflicted
+++ resolved
@@ -43,37 +43,316 @@
       sorted(false),
       safety_check_passed(false) {}
 
-<<<<<<< HEAD
-=======
-void dd::FactorGraph::copy_from(const FactorGraph *const p_other_fg) {
+// Load factor graph from files
+// It contains two different mode: original mode and incremental mode.
+// The logic for this function is:
+// original:
+//   1. read variables
+//   2. read weights
+//   3. sort variables and weights by id
+//   4. read factors
+// incremental:
+//   1. read variables
+//   2. read weights
+//   3. sort variables and weights by id
+//   4. read factors
+//   5. sort factors by id
+//   6. read edges
+void dd::FactorGraph::load(const CmdParser &cmd, const bool is_quiet, int inc) {
+  // get factor graph file names from command line arguments
+  std::string filename_edges;
+  std::string filename_factors;
+  std::string filename_variables;
+  std::string filename_weights;
+  if (inc) {
+    filename_weights = cmd.original_folder + "/graph.weights";
+    filename_variables = cmd.original_folder + "/graph.variables";
+    filename_factors = cmd.original_folder + "/graph.factors";
+    filename_edges = cmd.original_folder + "/graph.edges";
+  } else {
+    filename_weights = cmd.weight_file;
+    filename_variables = cmd.variable_file;
+    filename_factors = cmd.factor_file;
+  }
+
+  // load variables
+  long long n_loaded = read_variables(filename_variables, *this);
+
+  if (cmd.delta_folder != "") {
+    std::cout << "Loading delta..." << std::endl;
+    std::cout << cmd.delta_folder + "/graph.variables" << std::endl;
+    n_loaded += read_variables(cmd.delta_folder + "/graph.variables", *this);
+  }
+  assert(n_loaded == n_var);
+  if (!is_quiet) {
+    std::cout << "LOADED VARIABLES: #" << n_loaded << std::endl;
+    std::cout << "         N_QUERY: #" << n_query << std::endl;
+    std::cout << "         N_EVID : #" << n_evid << std::endl;
+  }
+
+  // load weights
+  n_loaded = read_weights(filename_weights, *this);
+  if (cmd.delta_folder != "") {
+    std::cout << "Loading delta..." << std::endl;
+    n_loaded += read_weights(cmd.delta_folder + "/graph.weights", *this);
+  }
+  assert(n_loaded == n_weight);
+  if (!is_quiet) {
+    std::cout << "LOADED WEIGHTS: #" << n_loaded << std::endl;
+  }
+
+  read_domains(cmd.domain_file, *this);
+
+  this->sorted = true;
+
+  // load factors
+  if (inc)
+    n_loaded = read_factors_inc(filename_factors, *this);
+  else
+    n_loaded = read_factors(filename_factors, *this);
+  if (cmd.delta_folder != "") {
+    std::cout << "Loading delta..." << cmd.delta_folder + "/graph.factors"
+              << std::endl;
+    n_loaded += read_factors_inc(cmd.delta_folder + "/graph.factors", *this);
+  }
+
+  assert(n_loaded == n_factor);
+  if (!is_quiet) {
+    std::cout << "LOADED FACTORS: #" << n_loaded << std::endl;
+  }
+
+  if (inc) {
+    // sort edges
+    // NOTE This is very important, as read_edges assume variables,
+    // factors and weights are ordered so that their id is the index
+    // where they are stored in the array
+    std::sort(&factors[0], &factors[n_factor], idsorter<Factor>());
+    // load edges
+    n_loaded = read_edges_inc(filename_edges, *this);
+    if (cmd.delta_folder != "") {
+      std::cout << "Loading delta..." << std::endl;
+      n_loaded += read_edges_inc(cmd.delta_folder + "/graph.edges", *this);
+    }
+
+    if (!is_quiet) {
+      std::cout << "LOADED EDGES: #" << n_loaded << std::endl;
+    }
+  }
+
+  // load active variables
+  std::string active_vars = cmd.original_folder + "/active.variables";
+  long long active_id;
+  std::ifstream file;
+  file.open(active_vars.c_str(), ios::in | ios::binary);
+  while (file.good()) {
+    if (!file.read((char *)&active_id, 8)) break;
+    active_id = bswap_64(active_id);
+    this->variables[active_id].isactive = true;
+  }
+
+  // a slow, but good enough algorithm for connected components
+  /* XXX(IVG) I have no idea what this is. Commenting out for now. */
+  /*
+  std::string useful_training =
+      cmd.original_folder + "/mat_components_hasevids";
+  std::ofstream fout2(useful_training.c_str());
+  long long component_id = -1;
+  for (long long vid = 0; vid < n_var; vid++) {
+    const Variable &var = this->variables[vid];
+    if (var.component_id != -1) continue;
+    component_id++;
+    bool isuseful_for_training = false;
+    std::vector<long long> vars_to_work_on;
+    vars_to_work_on.push_back(vid);
+    long long var_to_work_on;
+    while (vars_to_work_on.size() != 0) {
+      var_to_work_on = vars_to_work_on.back();
+      vars_to_work_on.pop_back();
+      this->variables[var_to_work_on].component_id = component_id;
+      if (this->variables[var_to_work_on].is_evid) {
+        isuseful_for_training = true;
+      }
+      for (long long fid : this->variables[var_to_work_on].tmp_factor_ids) {
+        const Factor &factor = this->factors[fid];
+        for (const VariableInFactor &next_var : factor.tmp_variables) {
+          if (this->variables[next_var.vid].component_id != -1) {
+            assert(this->variables[next_var.vid].component_id == component_id);
+          } else {
+            this->variables[next_var.vid].component_id = component_id;
+            vars_to_work_on.push_back(next_var.vid);
+          }
+        }
+      }
+    }
+    fout2 << component_id << " " << isuseful_for_training << std::endl;
+  }
+  std::string component_file = cmd.original_folder + "/mat_active_components";
+  std::ofstream fout(component_file.c_str());
+  for (long long vid = 0; vid < n_var; vid++) {
+    const Variable &var = this->variables[vid];
+    assert(var.component_id != -1);
+    if (var.isactive) {
+      fout << var.id << " " << var.component_id << std::endl;
+    }
+  }
+  */
+
+  this->safety_check();
+  assert(this->is_usable() == true);
+
+  if (inc == 2) {
+    std::cout << "LOADING PREVIOUS WEIGHT..." << std::endl;
+    this->old_weight_values = new float[n_weight];
+    std::ifstream fin(cmd.original_folder +
+                      "/inference_result.out.weights.text");
+    long long wid;
+    float weight;
+    while (fin >> wid >> weight) {
+      this->weights[wid].weight = weight;
+      this->old_weight_values[wid] = weight;
+    }
+    fin.close();
+  }
+}
+
+/**
+ * Compiles the factor graph into a format that's more appropriate for
+ * inference and learning.
+ *
+ * Since the original factor graph initializes the new factor graph,
+ * it also has to transfer the variable, factor, and weight counts,
+ * and other statistics as well.
+ */
+void dd::FactorGraph::compile(CompiledFactorGraph &cfg) {
+  cfg.c_nvar = c_nvar;
+  cfg.c_nfactor = c_nfactor;
+  cfg.c_nweight = c_nweight;
+
+  cfg.n_evid = n_evid;
+  cfg.n_query = n_query;
+
+  cfg.stepsize = stepsize;
+
+  long i_edge = 0;
+
+  /*
+   * For each factor, put the variables sorted within each factor in an
+   * array.
+   */
+  for (long i = 0; i < n_factor; i++) {
+    RawFactor &rf = factors[i];
+    rf.n_start_i_vif = i_edge;
+
+    /*
+     * Each factor knows how many variables it has. After sorting the variables
+     * within the factor by their position, lay the variables in this factor
+     * one after another in the vifs array.
+     */
+    std::sort(rf.tmp_variables.begin(), rf.tmp_variables.end(),
+              dd::compare_position);
+    for (const VariableInFactor &vif : rf.tmp_variables) {
+      cfg.vifs[i_edge] = vif;
+      i_edge++;
+    }
+
+    /* Also copy the clean factor without the temp crap */
+    Factor f(rf);
+    cfg.factors[i] = f;
+  }
+
+  i_edge = 0;
+  long ntallies = 0;
+
+  /*
+   * For each variable, lay the factors sequentially in an array as well.
+   */
+  for (long i = 0; i < n_var; i++) {
+    RawVariable &rv = variables[i];
+    // I guess it's only at this point that we're sure tmp_factor_ids won't
+    // change since we've fully loaded the graph.
+    rv.n_factors = rv.tmp_factor_ids.size();
+    rv.n_start_i_factors = i_edge;
+
+    if (rv.domain_type == DTYPE_MULTINOMIAL) {
+      rv.n_start_i_tally = ntallies;
+      ntallies += rv.cardinality;
+    }
+
+    for (const long &fid : rv.tmp_factor_ids) {
+      cfg.factor_ids[i_edge] = fid;
+
+      cfg.compact_factors[i_edge].id = factors[fid].id;
+      cfg.compact_factors[i_edge].func_id = factors[fid].func_id;
+      cfg.compact_factors[i_edge].n_variables = factors[fid].n_variables;
+      cfg.compact_factors[i_edge].n_start_i_vif = factors[fid].n_start_i_vif;
+
+      cfg.compact_factors_weightids[i_edge] = factors[fid].weight_id;
+
+      i_edge++;
+    }
+
+    /* Also remember to copy the clean variable without the temp crap */
+    Variable v(rv);
+    cfg.variables[i] = v;
+  }
+
+  /* Initialize the InferenceResult array in the end of compilation */
+  cfg.infrs->init(cfg.variables, weights);
+
+  /*
+   * XXX: Ideally, we don't care about the factor graph anymore at this
+   * point, but for consistency, I will update the c_edge variable as well.
+   */
+  c_edge = i_edge;
+  cfg.c_edge = i_edge;
+}
+
+dd::CompiledFactorGraph::CompiledFactorGraph(long _n_var, long _n_factor,
+                                             long _n_weight, long _n_edge)
+    : n_var(_n_var),
+      n_factor(_n_factor),
+      n_weight(_n_weight),
+      n_edge(_n_edge),
+      c_nvar(0),
+      c_nfactor(0),
+      c_nweight(0),
+      c_edge(0),
+      n_evid(0),
+      n_query(0),
+      variables(new Variable[_n_var]),
+      factors(new Factor[_n_factor]),
+      compact_factors(new CompactFactor[_n_edge]),
+      compact_factors_weightids(new int[_n_edge]),
+      factor_ids(new long[_n_edge]),
+      vifs(new VariableInFactor[_n_edge]),
+      infrs(new InferenceResult(_n_var, _n_weight)),
+      safety_check_passed(false) {}
+
+void dd::CompiledFactorGraph::copy_from(
+    const CompiledFactorGraph *const p_other_fg) {
+  c_nvar = p_other_fg->c_nvar;
+  c_nfactor = p_other_fg->c_nfactor;
+  c_nweight = p_other_fg->c_nweight;
+  c_edge = p_other_fg->c_edge;
+
+  n_evid = p_other_fg->n_evid;
+  n_query = p_other_fg->n_query;
+
   // copy each member from the given graph
   memcpy(variables, p_other_fg->variables, sizeof(Variable) * n_var);
   memcpy(factors, p_other_fg->factors, sizeof(Factor) * n_factor);
-  memcpy(weights, p_other_fg->weights, sizeof(Weight) * n_weight);
-  memcpy(factor_ids, p_other_fg->factor_ids, sizeof(long) * n_edge);
-  memcpy(vifs, p_other_fg->vifs, sizeof(VariableInFactor) * n_edge);
 
   memcpy(compact_factors, p_other_fg->compact_factors,
          sizeof(CompactFactor) * n_edge);
   memcpy(compact_factors_weightids, p_other_fg->compact_factors_weightids,
          sizeof(int) * n_edge);
-
-  if (p_other_fg->old_weight_values != NULL) {
-    if (old_weight_values == NULL) {
-      old_weight_values = new float[n_weight];
-    }
-    memcpy(old_weight_values, p_other_fg->old_weight_values,
-           sizeof(float) * n_weight);
-  }
-
-  c_nvar = p_other_fg->c_nvar;
-  c_nfactor = p_other_fg->c_nfactor;
-  c_nweight = p_other_fg->c_nweight;
-  c_edge = p_other_fg->c_edge;
+  memcpy(factor_ids, p_other_fg->factor_ids, sizeof(long) * n_edge);
+  memcpy(vifs, p_other_fg->vifs, sizeof(VariableInFactor) * n_edge);
+
   sorted = p_other_fg->sorted;
   safety_check_passed = p_other_fg->safety_check_passed;
 
-  infrs->init(variables, weights);
+  infrs->copy_from(*p_other_fg->infrs);
   infrs->ntallies = p_other_fg->infrs->ntallies;
   infrs->multinomial_tallies = new int[p_other_fg->infrs->ntallies];
   for (long i = 0; i < infrs->ntallies; i++) {
@@ -81,7 +360,7 @@
   }
 }
 
-long dd::FactorGraph::get_multinomial_weight_id(
+long dd::CompiledFactorGraph::get_multinomial_weight_id(
     const VariableValue *assignments, const CompactFactor &fs, long vid,
     long proposal) {
   /**
@@ -115,7 +394,7 @@
   return weight_id;
 }
 
-void dd::FactorGraph::update_weight(const Variable &variable) {
+void dd::CompiledFactorGraph::update_weight(const Variable &variable) {
   // corresponding factors and weights in a continous region
   CompactFactor *const fs = compact_factors + variable.n_start_i_factors;
   const int *const ws = compact_factors_weightids + variable.n_start_i_factors;
@@ -170,419 +449,6 @@
   }
 }
 
-// sort according to id
-template <class OBJTOSORT>
-class idsorter : public std::binary_function<OBJTOSORT, OBJTOSORT, bool> {
- public:
-  inline bool operator()(const OBJTOSORT &left, const OBJTOSORT &right) {
-    return left.id < right.id;
-  }
-};
-
->>>>>>> fdf6d3f5
-// Load factor graph from files
-// It contains two different mode: original mode and incremental mode.
-// The logic for this function is:
-// original:
-//   1. read variables
-//   2. read weights
-//   3. sort variables and weights by id
-//   4. read factors
-// incremental:
-//   1. read variables
-//   2. read weights
-//   3. sort variables and weights by id
-//   4. read factors
-//   5. sort factors by id
-//   6. read edges
-void dd::FactorGraph::load(const CmdParser &cmd, const bool is_quiet, int inc) {
-  // get factor graph file names from command line arguments
-  std::string filename_edges;
-  std::string filename_factors;
-  std::string filename_variables;
-  std::string filename_weights;
-  if (inc) {
-    filename_weights = cmd.original_folder + "/graph.weights";
-    filename_variables = cmd.original_folder + "/graph.variables";
-    filename_factors = cmd.original_folder + "/graph.factors";
-    filename_edges = cmd.original_folder + "/graph.edges";
-  } else {
-    filename_weights = cmd.weight_file;
-    filename_variables = cmd.variable_file;
-    filename_factors = cmd.factor_file;
-  }
-
-  // load variables
-  long long n_loaded = read_variables(filename_variables, *this);
-
-  if (cmd.delta_folder != "") {
-    std::cout << "Loading delta..." << std::endl;
-    std::cout << cmd.delta_folder + "/graph.variables" << std::endl;
-    n_loaded += read_variables(cmd.delta_folder + "/graph.variables", *this);
-  }
-  assert(n_loaded == n_var);
-  if (!is_quiet) {
-    std::cout << "LOADED VARIABLES: #" << n_loaded << std::endl;
-    std::cout << "         N_QUERY: #" << n_query << std::endl;
-    std::cout << "         N_EVID : #" << n_evid << std::endl;
-  }
-
-  // load weights
-  n_loaded = read_weights(filename_weights, *this);
-  if (cmd.delta_folder != "") {
-    std::cout << "Loading delta..." << std::endl;
-    n_loaded += read_weights(cmd.delta_folder + "/graph.weights", *this);
-  }
-  assert(n_loaded == n_weight);
-  if (!is_quiet) {
-    std::cout << "LOADED WEIGHTS: #" << n_loaded << std::endl;
-  }
-
-  read_domains(cmd.domain_file, *this);
-
-  this->sorted = true;
-
-  // load factors
-  if (inc)
-    n_loaded = read_factors_inc(filename_factors, *this);
-  else
-    n_loaded = read_factors(filename_factors, *this);
-  if (cmd.delta_folder != "") {
-    std::cout << "Loading delta..." << cmd.delta_folder + "/graph.factors"
-              << std::endl;
-    n_loaded += read_factors_inc(cmd.delta_folder + "/graph.factors", *this);
-  }
-
-  assert(n_loaded == n_factor);
-  if (!is_quiet) {
-    std::cout << "LOADED FACTORS: #" << n_loaded << std::endl;
-  }
-
-  if (inc) {
-    // sort edges
-    // NOTE This is very important, as read_edges assume variables,
-    // factors and weights are ordered so that their id is the index
-    // where they are stored in the array
-    std::sort(&factors[0], &factors[n_factor], idsorter<Factor>());
-    // load edges
-    n_loaded = read_edges_inc(filename_edges, *this);
-    if (cmd.delta_folder != "") {
-      std::cout << "Loading delta..." << std::endl;
-      n_loaded += read_edges_inc(cmd.delta_folder + "/graph.edges", *this);
-    }
-
-    if (!is_quiet) {
-      std::cout << "LOADED EDGES: #" << n_loaded << std::endl;
-    }
-  }
-
-  // load active variables
-  std::string active_vars = cmd.original_folder + "/active.variables";
-  long long active_id;
-  std::ifstream file;
-  file.open(active_vars.c_str(), ios::in | ios::binary);
-  while (file.good()) {
-    if (!file.read((char *)&active_id, 8)) break;
-    active_id = bswap_64(active_id);
-    this->variables[active_id].isactive = true;
-  }
-
-  // a slow, but good enough algorithm for connected components
-  /* XXX(IVG) I have no idea what this is. Commenting out for now. */
-  /*
-  std::string useful_training =
-      cmd.original_folder + "/mat_components_hasevids";
-  std::ofstream fout2(useful_training.c_str());
-  long long component_id = -1;
-  for (long long vid = 0; vid < n_var; vid++) {
-    const Variable &var = this->variables[vid];
-    if (var.component_id != -1) continue;
-    component_id++;
-    bool isuseful_for_training = false;
-    std::vector<long long> vars_to_work_on;
-    vars_to_work_on.push_back(vid);
-    long long var_to_work_on;
-    while (vars_to_work_on.size() != 0) {
-      var_to_work_on = vars_to_work_on.back();
-      vars_to_work_on.pop_back();
-      this->variables[var_to_work_on].component_id = component_id;
-      if (this->variables[var_to_work_on].is_evid) {
-        isuseful_for_training = true;
-      }
-      for (long long fid : this->variables[var_to_work_on].tmp_factor_ids) {
-        const Factor &factor = this->factors[fid];
-        for (const VariableInFactor &next_var : factor.tmp_variables) {
-          if (this->variables[next_var.vid].component_id != -1) {
-            assert(this->variables[next_var.vid].component_id == component_id);
-          } else {
-            this->variables[next_var.vid].component_id = component_id;
-            vars_to_work_on.push_back(next_var.vid);
-          }
-        }
-      }
-    }
-    fout2 << component_id << " " << isuseful_for_training << std::endl;
-  }
-  std::string component_file = cmd.original_folder + "/mat_active_components";
-  std::ofstream fout(component_file.c_str());
-  for (long long vid = 0; vid < n_var; vid++) {
-    const Variable &var = this->variables[vid];
-    assert(var.component_id != -1);
-    if (var.isactive) {
-      fout << var.id << " " << var.component_id << std::endl;
-    }
-  }
-  */
-
-  this->safety_check();
-  assert(this->is_usable() == true);
-
-  if (inc == 2) {
-    std::cout << "LOADING PREVIOUS WEIGHT..." << std::endl;
-    this->old_weight_values = new float[n_weight];
-    std::ifstream fin(cmd.original_folder +
-                      "/inference_result.out.weights.text");
-    long long wid;
-    float weight;
-    while (fin >> wid >> weight) {
-      this->weights[wid].weight = weight;
-      this->old_weight_values[wid] = weight;
-    }
-    fin.close();
-  }
-}
-
-/**
- * Compiles the factor graph into a format that's more appropriate for
- * inference and learning.
- *
- * Since the original factor graph initializes the new factor graph,
- * it also has to transfer the variable, factor, and weight counts,
- * and other statistics as well.
- */
-void dd::FactorGraph::compile(CompiledFactorGraph &cfg) {
-  cfg.c_nvar = c_nvar;
-  cfg.c_nfactor = c_nfactor;
-  cfg.c_nweight = c_nweight;
-
-  cfg.n_evid = n_evid;
-  cfg.n_query = n_query;
-
-  cfg.stepsize = stepsize;
-
-  long i_edge = 0;
-
-  /*
-   * For each factor, put the variables sorted within each factor in an
-   * array.
-   */
-  for (long i = 0; i < n_factor; i++) {
-    RawFactor &rf = factors[i];
-    rf.n_start_i_vif = i_edge;
-
-    /*
-     * Each factor knows how many variables it has. After sorting the variables
-     * within the factor by their position, lay the variables in this factor
-     * one after another in the vifs array.
-     */
-    std::sort(rf.tmp_variables.begin(), rf.tmp_variables.end(),
-              dd::compare_position);
-    for (const VariableInFactor &vif : rf.tmp_variables) {
-      cfg.vifs[i_edge] = vif;
-      i_edge++;
-    }
-
-    /* Also copy the clean factor without the temp crap */
-    Factor f(rf);
-    cfg.factors[i] = f;
-  }
-
-  i_edge = 0;
-  long ntallies = 0;
-
-  /*
-   * For each variable, lay the factors sequentially in an array as well.
-   */
-  for (long i = 0; i < n_var; i++) {
-    RawVariable &rv = variables[i];
-    // I guess it's only at this point that we're sure tmp_factor_ids won't
-    // change since we've fully loaded the graph.
-    rv.n_factors = rv.tmp_factor_ids.size();
-    rv.n_start_i_factors = i_edge;
-
-    if (rv.domain_type == DTYPE_MULTINOMIAL) {
-      rv.n_start_i_tally = ntallies;
-      ntallies += rv.cardinality;
-    }
-
-    for (const long &fid : rv.tmp_factor_ids) {
-      cfg.factor_ids[i_edge] = fid;
-
-      cfg.compact_factors[i_edge].id = factors[fid].id;
-      cfg.compact_factors[i_edge].func_id = factors[fid].func_id;
-      cfg.compact_factors[i_edge].n_variables = factors[fid].n_variables;
-      cfg.compact_factors[i_edge].n_start_i_vif = factors[fid].n_start_i_vif;
-
-      cfg.compact_factors_weightids[i_edge] = factors[fid].weight_id;
-
-      i_edge++;
-    }
-
-    /* Also remember to copy the clean variable without the temp crap */
-    Variable v(rv);
-    cfg.variables[i] = v;
-  }
-
-  /* Initialize the InferenceResult array in the end of compilation */
-  cfg.infrs->init(cfg.variables, weights);
-
-  /*
-   * XXX: Ideally, we don't care about the factor graph anymore at this
-   * point, but for consistency, I will update the c_edge variable as well.
-   */
-  c_edge = i_edge;
-  cfg.c_edge = i_edge;
-}
-
-dd::CompiledFactorGraph::CompiledFactorGraph(long _n_var, long _n_factor,
-                                             long _n_weight, long _n_edge)
-    : n_var(_n_var),
-      n_factor(_n_factor),
-      n_weight(_n_weight),
-      n_edge(_n_edge),
-      c_nvar(0),
-      c_nfactor(0),
-      c_nweight(0),
-      c_edge(0),
-      n_evid(0),
-      n_query(0),
-      variables(new Variable[_n_var]),
-      factors(new Factor[_n_factor]),
-      compact_factors(new CompactFactor[_n_edge]),
-      compact_factors_weightids(new int[_n_edge]),
-      factor_ids(new long[_n_edge]),
-      vifs(new VariableInFactor[_n_edge]),
-      infrs(new InferenceResult(_n_var, _n_weight)),
-      safety_check_passed(false) {}
-
-void dd::CompiledFactorGraph::copy_from(
-    const CompiledFactorGraph *const p_other_fg) {
-  c_nvar = p_other_fg->c_nvar;
-  c_nfactor = p_other_fg->c_nfactor;
-  c_nweight = p_other_fg->c_nweight;
-  c_edge = p_other_fg->c_edge;
-
-  n_evid = p_other_fg->n_evid;
-  n_query = p_other_fg->n_query;
-
-  // copy each member from the given graph
-  memcpy(variables, p_other_fg->variables, sizeof(Variable) * n_var);
-  memcpy(factors, p_other_fg->factors, sizeof(Factor) * n_factor);
-
-  memcpy(compact_factors, p_other_fg->compact_factors,
-         sizeof(CompactFactor) * n_edge);
-  memcpy(compact_factors_weightids, p_other_fg->compact_factors_weightids,
-         sizeof(int) * n_edge);
-  memcpy(factor_ids, p_other_fg->factor_ids, sizeof(long) * n_edge);
-  memcpy(vifs, p_other_fg->vifs, sizeof(VariableInFactor) * n_edge);
-
-  sorted = p_other_fg->sorted;
-  safety_check_passed = p_other_fg->safety_check_passed;
-
-  infrs->copy_from(*p_other_fg->infrs);
-  infrs->ntallies = p_other_fg->infrs->ntallies;
-  infrs->multinomial_tallies = new int[p_other_fg->infrs->ntallies];
-  for (long i = 0; i < infrs->ntallies; i++) {
-    infrs->multinomial_tallies[i] = p_other_fg->infrs->multinomial_tallies[i];
-  }
-}
-
-long dd::CompiledFactorGraph::get_multinomial_weight_id(
-    const VariableValue *assignments, const CompactFactor &fs, long vid,
-    long proposal) {
-  /**
-   * The weight ids are aligned in a continuous region according
-   * to the numerical order of variable values.
-   * For example, for variable assignment indexes i1, ..., ik with cardinality
-   * d1, ..., dk
-   * The weight index is
-   * (...(((i1 * d2) + i2) * d3 + i3) * d4 + ...) * dk + ik
-   */
-  long weight_offset = 0;
-  // for each variable in the factor
-  for (long i = fs.n_start_i_vif; i < fs.n_start_i_vif + fs.n_variables; i++) {
-    const VariableInFactor &vif = vifs[i];
-    Variable &variable = variables[vif.vid];
-    if (vif.vid == vid) {
-      weight_offset = weight_offset * variable.cardinality +
-                      variable.get_domain_index(proposal);
-    } else {
-      weight_offset = weight_offset * variable.cardinality +
-                      variable.get_domain_index((int)assignments[vif.vid]);
-    }
-  }
-
-  long weight_id = 0;
-  switch (fs.func_id) {
-    case FUNC_SPARSE_MULTINOMIAL:
-      weight_id = factors[fs.id].weight_ids[weight_offset];
-      break;
-    case FUNC_MULTINOMIAL:
-      weight_id = *(compact_factors_weightids + (&fs - compact_factors)) +
-                  weight_offset;
-      break;
-  }
-  return weight_id;
-}
-
-void dd::CompiledFactorGraph::update_weight(const Variable &variable) {
-  // corresponding factors and weights in a continous region
-  CompactFactor *const fs = compact_factors + variable.n_start_i_factors;
-  const int *const ws = compact_factors_weightids + variable.n_start_i_factors;
-
-  // for each factor
-  for (long i = 0; i < variable.n_factors; i++) {
-    // boolean variable
-    if (variable.domain_type == DTYPE_BOOLEAN) {
-      // only update weight when it is not fixed
-      if (infrs->weights_isfixed[ws[i]] == false) {
-        // stochastic gradient ascent
-        // increment weight with stepsize * gradient of weight
-        // gradient of weight = E[f|D] - E[f], where D is evidence variables,
-        // f is the factor function, E[] is expectation. Expectation is
-        // calculated
-        // using a sample of the variable.
-        infrs->weight_values[ws[i]] +=
-            stepsize * (this->template potential<false>(fs[i]) -
-                        this->template potential<true>(fs[i]));
-      }
-    } else if (variable.domain_type == DTYPE_MULTINOMIAL) {
-      // two weights need to be updated
-      // sample with evidence fixed, I0, with corresponding weight w1
-      // sample without evidence unfixed, I1, with corresponding weight w2
-      // gradient of wd0 = f(I0) - I(w1==w2)f(I1)
-      // gradient of wd1 = I(w1==w2)f(I0) - f(I1)
-      long wid1 =
-          get_multinomial_weight_id(infrs->assignments_evid, fs[i], -1, -1);
-      long wid2 =
-          get_multinomial_weight_id(infrs->assignments_free, fs[i], -1, -1);
-      int equal = (wid1 == wid2);
-
-      if (infrs->weights_isfixed[wid1] == false) {
-        infrs->weight_values[wid1] +=
-            stepsize * (this->template potential<false>(fs[i]) -
-                        equal * this->template potential<true>(fs[i]));
-      }
-
-      if (infrs->weights_isfixed[wid2] == false) {
-        infrs->weight_values[wid2] +=
-            stepsize * (equal * this->template potential<false>(fs[i]) -
-                        this->template potential<true>(fs[i]));
-      }
-    }
-  }
-}
-
 bool dd::compare_position(const VariableInFactor &x,
                           const VariableInFactor &y) {
   return x.n_position < y.n_position;
