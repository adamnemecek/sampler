
#include <iostream>
#include "io/binary_parser.h"
#include "dstruct/factor_graph/factor_graph.h"
#include "dstruct/factor_graph/factor.h"

#include <fstream>

// 64-bit big endian to little endian
#define bswap_64(x)                                                            \
  ((((x)&0xff00000000000000ull) >> 56) | (((x)&0x00ff000000000000ull) >> 40) | \
   (((x)&0x0000ff0000000000ull) >> 24) | (((x)&0x000000ff00000000ull) >> 8) |  \
   (((x)&0x00000000ff000000ull) << 8) | (((x)&0x0000000000ff0000ull) << 24) |  \
   (((x)&0x000000000000ff00ull) << 40) | (((x)&0x00000000000000ffull) << 56))

bool dd::FactorGraph::is_usable() {
  return this->sorted && this->safety_check_passed;
}

dd::FactorGraph::FactorGraph(long _n_var, long _n_factor, long _n_weight,
                             long _n_edge)
    : n_var(_n_var),
      n_factor(_n_factor),
      n_weight(_n_weight),
      n_edge(_n_edge),
      c_nvar(0),
      c_nfactor(0),
      c_nweight(0),
      n_evid(0),
      n_query(0),
      variables(new Variable[_n_var]),
      factors(new Factor[_n_factor]),
      weights(new Weight[_n_weight]),
      compact_factors(new CompactFactor[_n_edge]),
      compact_factors_weightids(new int[_n_edge]),
      factor_ids(new long[_n_edge]),
      vifs(new VariableInFactor[_n_edge]),
      infrs(new InferenceResult(_n_var, _n_weight)),
      sorted(false),
      safety_check_passed(false),
      old_weight_values(NULL) {}

void dd::FactorGraph::copy_from(const FactorGraph *const p_other_fg) {
  // copy each member from the given graph
  memcpy(variables, p_other_fg->variables, sizeof(Variable) * n_var);
  memcpy(factors, p_other_fg->factors, sizeof(Factor) * n_factor);
  memcpy(weights, p_other_fg->weights, sizeof(Weight) * n_weight);
  memcpy(factor_ids, p_other_fg->factor_ids, sizeof(long) * n_edge);
  memcpy(vifs, p_other_fg->vifs, sizeof(VariableInFactor) * n_edge);

  memcpy(compact_factors, p_other_fg->compact_factors,
         sizeof(CompactFactor) * n_edge);
  memcpy(compact_factors_weightids, p_other_fg->compact_factors_weightids,
         sizeof(int) * n_edge);

  if (p_other_fg->old_weight_values != NULL) {
    if (old_weight_values == NULL) {
      old_weight_values = new float[n_weight];
    }
    memcpy(old_weight_values, p_other_fg->old_weight_values,
           sizeof(float) * n_weight);
  }

  c_nvar = p_other_fg->c_nvar;
  c_nfactor = p_other_fg->c_nfactor;
  c_nweight = p_other_fg->c_nweight;
  c_edge = p_other_fg->c_edge;
  sorted = p_other_fg->sorted;
  safety_check_passed = p_other_fg->safety_check_passed;

  infrs->init(variables, weights);
  infrs->ntallies = p_other_fg->infrs->ntallies;
  infrs->multinomial_tallies = new int[p_other_fg->infrs->ntallies];
  for (long i = 0; i < infrs->ntallies; i++) {
    infrs->multinomial_tallies[i] = p_other_fg->infrs->multinomial_tallies[i];
  }
}

long dd::FactorGraph::get_multinomial_weight_id(
    const VariableValue *assignments, const CompactFactor &fs, long vid,
    long proposal) {
  /**
   * The weight ids are aligned in a continuous region according
   * to the numerical order of variable values.
   * Say for two variables v1, v2, v3, with cardinality d. The numerical value
   * is
   * v1 * d^2 + v2 * d + v3.
   */
  long weight_offset = 0;
  // for each variable in the factor
  for (long i = fs.n_start_i_vif; i < fs.n_start_i_vif + fs.n_variables; i++) {
    const VariableInFactor &vif = vifs[i];
    if (vif.vid == vid) {
      weight_offset =
          weight_offset * (variables[vif.vid].upper_bound + 1) + proposal;
    } else {
      weight_offset = weight_offset * (variables[vif.vid].upper_bound + 1) +
                      assignments[vif.vid];
    }
  }
  long base_offset = &fs - compact_factors;  // note c++ will auto scale by
                                             // sizeof(CompactFactor)
  return *(compact_factors_weightids + base_offset) + weight_offset;
}

void dd::FactorGraph::update_weight(const Variable &variable) {
  // corresponding factors and weights in a continous region
  CompactFactor *const fs = compact_factors + variable.n_start_i_factors;
  const int *const ws = compact_factors_weightids + variable.n_start_i_factors;
  // for each factor
  for (long i = 0; i < variable.n_factors; i++) {
    // boolean variable
    if (variable.domain_type == DTYPE_BOOLEAN) {
      // only update weight when it is not fixed
      if (infrs->weights_isfixed[ws[i]] == false) {
        // stochastic gradient ascent
        // increment weight with stepsize * gradient of weight
        // gradient of weight = E[f|D] - E[f], where D is evidence variables,
        // f is the factor function, E[] is expectation. Expectation is
        // calculated
        // using a sample of the variable.
        infrs->weight_values[ws[i]] +=
            stepsize * (this->template potential<false>(fs[i]) -
                        this->template potential<true>(fs[i]));
      }
    } else if (variable.domain_type == DTYPE_MULTINOMIAL) {
      // two weights need to be updated
      // sample with evidence fixed, I0, with corresponding weight w1
      // sample without evidence unfixed, I1, with corresponding weight w2
      // gradient of wd0 = f(I0) - I(w1==w2)f(I1)
      // gradient of wd1 = I(w1==w2)f(I0) - f(I1)
      long wid1 =
          get_multinomial_weight_id(infrs->assignments_evid, fs[i], -1, -1);
      long wid2 =
          get_multinomial_weight_id(infrs->assignments_free, fs[i], -1, -1);
      int equal = (wid1 == wid2);

      if (infrs->weights_isfixed[wid1] == false) {
        infrs->weight_values[wid1] +=
            stepsize * (this->template potential<false>(fs[i]) -
                        equal * this->template potential<true>(fs[i]));
      }

      if (infrs->weights_isfixed[wid2] == false) {
        infrs->weight_values[wid2] +=
            stepsize * (equal * this->template potential<false>(fs[i]) -
                        this->template potential<true>(fs[i]));
      }
    }
  }
}

// sort according to id
template <class OBJTOSORT>
class idsorter : public std::binary_function<OBJTOSORT, OBJTOSORT, bool> {
 public:
  inline bool operator()(const OBJTOSORT &left, const OBJTOSORT &right) {
    return left.id < right.id;
  }
};

// Load factor graph from files
// It contains two different mode: original mode and incremental mode.
// The logic for this function is:
// original:
//   1. read variables
//   2. read weights
//   3. sort variables and weights by id
//   4. read factors
// incremental:
//   1. read variables
//   2. read weights
//   3. sort variables and weights by id
//   4. read factors
//   5. sort factors by id
//   6. read edges
void dd::FactorGraph::load(const CmdParser &cmd, const bool is_quiet, int inc) {
  // get factor graph file names from command line arguments
  std::string filename_edges;
  std::string filename_factors;
  std::string filename_variables;
  std::string filename_weights;
  if (inc) {
    filename_weights = cmd.original_folder + "/graph.weights";
    filename_variables = cmd.original_folder + "/graph.variables";
    filename_factors = cmd.original_folder + "/graph.factors";
    filename_edges = cmd.original_folder + "/graph.edges";
  } else {
    filename_weights = cmd.weight_file;
    filename_variables = cmd.variable_file;
    filename_factors = cmd.factor_file;
  }

  // load variables
  long long n_loaded = read_variables(filename_variables, *this);

  if (cmd.delta_folder != "") {
    std::cout << "Loading delta..." << std::endl;
    std::cout << cmd.delta_folder + "/graph.variables" << std::endl;
    n_loaded += read_variables(cmd.delta_folder + "/graph.variables", *this);
  }
  assert(n_loaded == n_var);
  if (!is_quiet) {
    std::cout << "LOADED VARIABLES: #" << n_loaded << std::endl;
    std::cout << "         N_QUERY: #" << n_query << std::endl;
    std::cout << "         N_EVID : #" << n_evid << std::endl;
  }

  // load weights
  n_loaded = read_weights(filename_weights, *this);
  if (cmd.delta_folder != "") {
    std::cout << "Loading delta..." << std::endl;
    n_loaded += read_weights(cmd.delta_folder + "/graph.weights", *this);
  }
  assert(n_loaded == n_weight);
  if (!is_quiet) {
    std::cout << "LOADED WEIGHTS: #" << n_loaded << std::endl;
  }

<<<<<<< HEAD
=======
  // sort variables and weighs
  std::sort(&variables[0], &variables[n_var], idsorter<Variable>());
  std::sort(&weights[0], &weights[n_weight], idsorter<Weight>());
>>>>>>> 63687ece
  this->sorted = true;
  infrs->init(variables, weights);

  // load factors
  if (inc)
    n_loaded = read_factors_inc(filename_factors, *this);
  else
    n_loaded = read_factors(filename_factors, *this);
  if (cmd.delta_folder != "") {
    std::cout << "Loading delta..." << cmd.delta_folder + "/graph.factors"
              << std::endl;
    n_loaded += read_factors_inc(cmd.delta_folder + "/graph.factors", *this);
  }

  assert(n_loaded == n_factor);
  if (!is_quiet) {
    std::cout << "LOADED FACTORS: #" << n_loaded << std::endl;
  }

  if (inc) {
    // sort edges
    // NOTE This is very important, as read_edges assume variables,
    // factors and weights are ordered so that their id is the index
    // where they are stored in the array
    std::sort(&factors[0], &factors[n_factor], idsorter<Factor>());
    // load edges
    n_loaded = read_edges_inc(filename_edges, *this);
    if (cmd.delta_folder != "") {
      std::cout << "Loading delta..." << std::endl;
      n_loaded += read_edges_inc(cmd.delta_folder + "/graph.edges", *this);
    }

    if (!is_quiet) {
      std::cout << "LOADED EDGES: #" << n_loaded << std::endl;
    }
  }

  // load active variables
  std::string active_vars = cmd.original_folder + "/active.variables";
  long long active_id;
  std::ifstream file;
  file.open(active_vars.c_str(), ios::in | ios::binary);
  while (file.good()) {
    if (!file.read((char *)&active_id, 8)) break;
    active_id = bswap_64(active_id);
    this->variables[active_id].isactive = true;
  }

  // a slow, but good enough algorithm for connected components
  std::string useful_training =
      cmd.original_folder + "/mat_components_hasevids";
  std::ofstream fout2(useful_training.c_str());
  long long component_id = -1;
  for (long long vid = 0; vid < n_var; vid++) {
    const Variable &var = this->variables[vid];
    if (var.component_id != -1) continue;
    component_id++;
    bool isuseful_for_training = false;
    std::vector<long long> vars_to_work_on;
    vars_to_work_on.push_back(vid);
    long long var_to_work_on;
    while (vars_to_work_on.size() != 0) {
      var_to_work_on = vars_to_work_on.back();
      vars_to_work_on.pop_back();
      this->variables[var_to_work_on].component_id = component_id;
      if (this->variables[var_to_work_on].is_evid) {
        isuseful_for_training = true;
      }
      for (long long fid : this->variables[var_to_work_on].tmp_factor_ids) {
        const Factor &factor = this->factors[fid];
        for (const VariableInFactor &next_var : factor.tmp_variables) {
          if (this->variables[next_var.vid].component_id != -1) {
            assert(this->variables[next_var.vid].component_id == component_id);
          } else {
            this->variables[next_var.vid].component_id = component_id;
            vars_to_work_on.push_back(next_var.vid);
          }
        }
      }
    }
    fout2 << component_id << " " << isuseful_for_training << std::endl;
  }
  std::string component_file = cmd.original_folder + "/mat_active_components";
  std::ofstream fout(component_file.c_str());
  for (long long vid = 0; vid < n_var; vid++) {
    const Variable &var = this->variables[vid];
    assert(var.component_id != -1);
    if (var.isactive) {
      fout << var.id << " " << var.component_id << std::endl;
    }
  }

  // construct edge-based store
  this->organize_graph_by_edge();
  this->safety_check();

  assert(this->is_usable() == true);

  if (inc == 2) {
    std::cout << "LOADING PREVIOUS WEIGHT..." << std::endl;
    this->old_weight_values = new float[n_weight];
    std::ifstream fin(cmd.original_folder +
                      "/inference_result.out.weights.text");
    long long wid;
    float weight;
    while (fin >> wid >> weight) {
      this->weights[wid].weight = weight;
      this->old_weight_values[wid] = weight;
    }
    fin.close();
  }
}

bool dd::compare_position(const VariableInFactor &x,
                          const VariableInFactor &y) {
  return x.n_position < y.n_position;
}

void dd::FactorGraph::organize_graph_by_edge() {
  // number of edges
  c_edge = 0;
  // put variables into the edge-based variable array vifs
  for (long i = 0; i < n_factor; i++) {
    Factor &factor = factors[i];
    factor.n_start_i_vif = c_edge;
    // sort variables in factor by position in factor
    std::sort(factor.tmp_variables.begin(), factor.tmp_variables.end(),
              dd::compare_position);
    for (const VariableInFactor &vif : factor.tmp_variables) {
      vifs[c_edge] = vif;
      c_edge++;
    }
  }

  c_edge = 0;
  long ntallies = 0;
  // for each variable, put the factors into factor_dups
  for (long i = 0; i < n_var; i++) {
    Variable &variable = variables[i];
    variable.n_factors =
        variable.tmp_factor_ids.size();  // no edge count any more

    variable.n_start_i_factors = c_edge;
    if (variable.domain_type == DTYPE_MULTINOMIAL) {
      variable.n_start_i_tally = ntallies;
      ntallies += variable.upper_bound - variable.lower_bound + 1;
    }
    for (const long &fid : variable.tmp_factor_ids) {
      factor_ids[c_edge] = fid;
      compact_factors[c_edge].id = factors[fid].id;
      compact_factors[c_edge].func_id = factors[fid].func_id;
      compact_factors[c_edge].n_variables = factors[fid].n_variables;
      compact_factors[c_edge].n_start_i_vif = factors[fid].n_start_i_vif;
      compact_factors_weightids[c_edge] = factors[fid].weight_id;
      c_edge++;
    }
  }
}

void dd::FactorGraph::safety_check() {
  // check whether variables, factors, and weights are stored
  // in the order of their id
  long s = n_var;
  for (long i = 0; i < s; i++) {
    assert(this->variables[i].id == i);
  }
  s = n_factor;
  for (long i = 0; i < s; i++) {
    assert(this->factors[i].id == i);
  }
  s = n_weight;
  for (long i = 0; i < s; i++) {
    assert(this->weights[i].id == i);
  }
  this->safety_check_passed = true;
}<|MERGE_RESOLUTION|>--- conflicted
+++ resolved
@@ -217,12 +217,9 @@
     std::cout << "LOADED WEIGHTS: #" << n_loaded << std::endl;
   }
 
-<<<<<<< HEAD
-=======
   // sort variables and weighs
   std::sort(&variables[0], &variables[n_var], idsorter<Variable>());
   std::sort(&weights[0], &weights[n_weight], idsorter<Weight>());
->>>>>>> 63687ece
   this->sorted = true;
   infrs->init(variables, weights);
 
